/**
 * Copyright 2015 University Corporation for Atmospheric Research. All rights
 * reserved. See the the file COPYRIGHT in the top-level source-directory for
 * licensing conditions.
 *
 *   @file: log.h
 * @author: Steven R. Emmerson
 *
 * This file defines the internal-use-only API of the LDM logging system.
 */

#ifndef ULOG_LOG_INTERNAL_H_
#define ULOG_LOG_INTERNAL_H_

#include "config.h"

#include <stdbool.h>
#include <string.h>
#include <sys/types.h>

#define SYSLOG_SPEC ""
#define STDERR_SPEC "-"
#define LOG_IS_SYSLOG_SPEC(spec) (strcmp(spec, SYSLOG_SPEC) == 0)
#define LOG_IS_STDERR_SPEC(spec) (strcmp(spec, STDERR_SPEC) == 0)
#define LOG_IS_FILE_SPEC(spec)   (!LOG_IS_SYSLOG_SPEC(spec) && !LOG_IS_STDERR_SPEC(spec))

#ifdef __cplusplus
    extern "C" {
#endif

/**
 * Structure containing information on the location in the code where a log
 * message was generated.
 */
typedef struct {
    // The pathname of the file
    const char* file;
    // Pointer to the name of the function. Might point to `func_buf` or
    // somwhere else (e.g., to a function's `__function__`` value).
    const char* func;
    // The origin-1 line-number in the file
    int         line;
    // Buffer that might contain the name of the function. NB: The C standard
    // doesn't actually limit the length of identifiers.
    char        func_buf[64];
} log_loc_t;

/**
 * A log-message.  Such structures accumulate in a thread-specific message-list.
 */
typedef struct message {
    struct message* next;       ///< Pointer to next message
    log_loc_t       loc;        ///< Location where the message was created
    char*           string;     ///< Message buffer
    size_t          size;       ///< Size of message buffer
} Message;

#if WANT_ULOG
    // `ulog` implementation:
    #include "ulog/ulog.h"
    #include <limits.h>
    #include <stdio.h>
<<<<<<< HEAD
    #include "ulog/ulog.h"
    #include <limits.h>
    #include <stdio.h>
=======
>>>>>>> 199815bb
#endif

/**
 *  Logging level.
 */
extern log_level_t log_level;

/**
 * The persistent destination specification.
 */
extern char        log_dest[];

/******************************************************************************
 * Internal logging library functions:
 ******************************************************************************/

/**
 * Returns the system logging priority associated with a logging level.
 *
 * @param[in] level    The logging level
 * @retval    LOG_ERR  `level` is invalid
 * @return             The system logging priority associated with `level`
 */
int logl_level_to_priority(
        const log_level_t level);

/**
 * Acquires this module's mutex.
 */
void logl_lock(void);

/**
 * Releases this module's mutex.
 */
void logl_unlock(void);

/**
 * Vets a logging level.
 * @param[in] level  The logging level to be vetted.
 * @retval    true   iff `level` is a valid level.
 */
static inline bool logl_vet_level(
        log_level_t level)
{
    return level >= LOG_LEVEL_DEBUG && level <= LOG_LEVEL_ERROR;
/**
 * Returns a pointer to the last component of a pathname.
 *
 * @param[in] pathname  The pathname.
 * @return              Pointer to the last component of the pathname.
 */
const char* logl_basename(
        const char* const pathname);

/**
 * Adds a variadic message to the current thread's list of messages. Emits and
 * then clears the list.
 *
 * @param[in] loc     Location where the message was generated.
 * @param[in] level   Logging level.
 * @param[in] format  Format of the message.
 * @param[in] args    Format arguments.
 */
void logl_vlog(
        const log_loc_t* const  loc,
        const log_level_t       level,
        const char* const       format,
        va_list                 args);

/**
 * Adds a message to the current thread's list of messages. Emits and then
 * clears the list.
 *
 * @param[in] loc     Location where the message was generated.
 * @param[in] level   Logging level.
 * @param[in] format  Format of the message or NULL.
 * @param[in] ...     Optional Format arguments.
 */
void logl_log(
        const log_loc_t* const loc,
        const log_level_t      level,
        const char* const      format,
                               ...);

/**
 * Adds a system error message and an optional user's message to the current
 * thread's message-list, emits the list, and then clears the list.
 *
 * @param[in] loc     The location where the error occurred. `loc->file` must
 *                    persist.
 * @param[in] errnum  The system error number (i.e., `errno`).
 * @param[in] fmt     Format of the user's message or NULL.
 * @param[in] ...     Optional format arguments.
 */
void logl_errno(
        const log_loc_t* const loc,
        const int              errnum,
        const char* const      fmt,
                               ...);

/**
 * Logs the currently-accumulated log-messages of the current thread and resets
 * the message-list for the current thread.
 *
 * @param[in] loc    Location.
 * @param[in] level  The level at which to log the messages. One of
 *                   LOG_LEVEL_ERROR, LOG_LEVEL_WARNING, LOG_LEVEL_NOTICE,
 *                   LOG_LEVEL_INFO, or LOG_LEVEL_DEBUG; otherwise, the
 *                   behavior is undefined.
 */
void logl_flush(
        const log_loc_t* const loc,
        const log_level_t      level);

/**
 * Adds a variadic log-message to the message-list for the current thread.
 *
 * @param[in] loc       Location where the message was created. `loc->file` must
 *                      persist.
 * @param[in] fmt       Formatting string.
 * @param[in] args      Formatting arguments.
 * @retval 0            Success
 * @retval EINVAL       `fmt` or `args` is `NULL`. Error message logged.
 * @retval EINVAL       There are insufficient arguments. Error message logged.
 * @retval EILSEQ       A wide-character code that doesn't correspond to a
 *                      valid character has been detected. Error message logged.
 * @retval ENOMEM       Out-of-memory. Error message logged.
 * @retval EOVERFLOW    The length of the message is greater than {INT_MAX}.
 *                      Error message logged.
 */
int logl_vadd(
        const log_loc_t* const  loc,
        const char *const       fmt,
        va_list                 args);

/**
 * Adds a log-message for the current thread.
 *
 * @param[in] loc  Location where the message was created. `loc->file` must
 *                 persist.
 * @param[in] fmt     Formatting string for the message.
 * @param[in] ...  Arguments for the formatting string.
 * @retval    0    Success.
 */
int logl_add(
        const log_loc_t* const loc,
        const char *const      fmt,
                               ...);

/**
 * Adds a system error message and an optional user message.
 *
 * @param[in] loc     Location.
 * @param[in] errnum  System error number (i.e., `errno`).
 * @param[in] fmt     Formatting string for the user message or NULL for no user
 *                    message.
 * @param[in] ...     Arguments for the formatting string.
 * @return
 */
int logl_add_errno(
        const log_loc_t* const loc,
        const int              errnum,
        const char* const      fmt,
                               ...);

/**
 * Allocates memory. Thread safe. Defined with explicit location parameters so
 * that `LOG_MALLOC` can be used in an initializer.
 *
 * @param[in] file      Pathname of the file.
 * @param[in] func      Name of the function.
 * @param[in] line      Line number in the file.
 * @param[in  nbytes    Number of bytes to allocate.
 * @param[in] msg       Message to print on error. Should complete the sentence
 *                      "Couldn't allocate <n> bytes for ...".
 * @retval    NULL      Out of memory. Log message added.
 * @return              Pointer to the allocated memory.
 */
void* logl_malloc(
        const char* const file,
        const char* const func,
        const int         line,
        const size_t      nbytes,
        const char* const msg);

/**
 * Emits an error message. Used internally when an error occurs in this logging
 * module.
 *
 * @param[in] ...  Message arguments -- starting with the format.
 */
#define logl_internal(level, ...) do { \
    LOG_LOC_DECL(loc); \
    logi_internal(level, &loc, __VA_ARGS__); \
} while (false)

#ifdef NDEBUG
    #define logl_assert(expr)
#else
    /**
     * Tests an assertion. Writes an error-message and then aborts the process
     * if the assertion is false.
     *
     * @param[in] expr  The assertion to be tested.
     */
    #define logl_assert(expr) do { \
        if (!(expr)) { \
            logl_internal(LOG_LEVEL_ERROR, "Assertion failure: %s", #expr); \
            abort(); \
        } \
    } while (false)
#endif

/**
 * Declares an instance of a location structure. NB: `__func__` is an automatic
 * variable with local scope.
 */
#define LOG_LOC_DECL(loc) const log_loc_t loc = {__FILE__, __func__, __LINE__}

#define LOG_LOG(level, ...) do {\
    if (log_is_level_enabled(level)) {\
        LOG_LOC_DECL(loc);\
        logl_log(&loc, level, __VA_ARGS__);\
    }\
} while (false)

#define LOG_LOG_FLUSH(level, ...) do {\
    if (!log_is_level_enabled(level)) {\
        log_clear();\
    }\
    else {\
        LOG_LOC_DECL(loc);\
        logl_add(&loc, __VA_ARGS__);\
        log_flush(level);\
    }\
} while (false)

/******************************************************************************
 * Logging implementation functions:
 ******************************************************************************/

/**
 * Sets the logging destination.
 *
 * @pre                Module is locked
 * @retval  0          Success
 * @retval -1          Failure
 */
int logi_set_destination(void);

/**
 * Initializes the logging module's implementation. Should be called before any
 * other function.
 *
 * @param[in] id       The pathname of the program (e.g., `argv[0]`). Caller may
 *                     free.
 * @retval    0        Success.
 * @retval    -1       Error. Logging module is in an unspecified state.
 */
int logi_init(
        const char* const id);

/**
 * Re-initializes the logging module based on its state just prior to calling
 * log_fini_impl(). If log_fini_impl(), wasn't called, then the result is
 * unspecified.
 *
 * @retval   -1        Failure
 * @retval    0        Success
 */
int logi_reinit(void);

/**
 * Enables logging down to a given level.
 *
 * @pre              `log_level` is valid
 * @param[in] level  The lowest level through which logging should occur.
 */
void logi_set_level(void);

/**
 * Sets the logging identifier. Should be called between `logi_init()` and
 * `logi_fini()`.
 *
 * @param[in] id        The new identifier. Caller may free.
 * @retval    0         Success.
 * @retval    -1        Failure.
 */
int logi_set_id(
        const char* const id);

/**
 * Finalizes the logging module's implementation. Should be called eventually
 * after `log_impl_init()`, after which no more logging should occur.
 *
 * @retval 0   Success.
 * @retval -1  Failure. Logging module is in an unspecified state.
 */
int logi_fini(void);

/**
 * Emits a single log message.
 *
 * @param[in] level  Logging level.
 * @param[in] loc    The location where the message was generated.
 * @param[in] string The message.
 */
void logi_log(
        const log_level_t level,
        const log_loc_t*  loc,
        const char*       string);

/**
 * Emits an error message. Used internally when an error occurs in this logging
 * module.
 *
 * @param[in] level  Logging level.
 * @param[in] loc    Location where the message was generated.
 * @param[in] ...    Message arguments -- starting with the format.
 */
void logi_internal(
        const log_level_t      level,
        const log_loc_t* const loc,
                               ...);

#ifdef __cplusplus
    }
#endif

#endif /* ULOG_LOG_INTERNAL_H_ */<|MERGE_RESOLUTION|>--- conflicted
+++ resolved
@@ -60,12 +60,6 @@
     #include "ulog/ulog.h"
     #include <limits.h>
     #include <stdio.h>
-<<<<<<< HEAD
-    #include "ulog/ulog.h"
-    #include <limits.h>
-    #include <stdio.h>
-=======
->>>>>>> 199815bb
 #endif
 
 /**
