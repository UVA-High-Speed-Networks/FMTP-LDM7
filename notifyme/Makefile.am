--- conflicted
+++ resolved
@@ -12,11 +12,7 @@
     -I$(top_srcdir)/protocol \
     -I$(top_srcdir)/misc \
     -I$(top_srcdir)
-<<<<<<< HEAD
-LDADD		= $(top_builddir)/lib/libldm.la
-=======
 notifyme_LDADD	= $(top_builddir)/lib/libldm.la
->>>>>>> 9a4c9652
 dist_man1_MANS	= notifyme.1
 TAGS_FILES	= \
     ../protocol/*.c ../protocol/*.h \
