/*
 *   Copyright © 2014, University Corporation for Atmospheric Research.
 *   See file COPYRIGHT for copying and redistribution conditions.
 */
#include <config.h>

#include <pthread.h>
#include <signal.h>
#include <stdlib.h>
#include <stdio.h>
#include <string.h>
#include <sys/time.h>
#include <limits.h>
#include <unistd.h>
#include <ctype.h> /* Required for character classification routines - isalpha */
#include <ldm.h>
#include "log.h"
#include <pq.h>
#include <md5.h>
#include <sys/types.h>
#include <zlib.h> /* Required for compress/uncompress */

#include "log.h"
#include "fifo.h"
#include "ldmProductQueue.h"
#include "nport.h"
#include "productMaker.h"     /* Eat own dog food */

#ifdef RETRANS_SUPPORT
#include "retrans.h"
#include "acq_shm_lib.h"
#endif

/*
 * The following functions are declared here because they're not declared in
 * header-files:
 */
extern void     ds_free();
extern void     pngout_end();
extern void     ds_init(int nfrags);
extern size_t   prodalloc(long int nfrags, long int dbsize, char **heap);
extern void     pngwrite(char *memheap);
extern void     png_set_memheap(char *memheap, MD5_CTX *md5ctxp);
extern void     png_header(char *memheap, int length);
extern void     pngout_init(int width, int height);
extern int      png_get_prodlen();
extern int      prod_isascii(char *pname, char *prod, size_t psize);
extern void     process_prod(
			prodstore		nprod,
			char*			PROD_NAME,
			char*			memheap,
			size_t			heapsize,
			MD5_CTX*		md5try,
			LdmProductQueue* const	lpq,
			psh_struct*		psh,
			sbn_struct*		sbn);

static int	inflateData (const char *inBuf, unsigned long inLen, const char *outBuf, unsigned long *outLen, unsigned int blk);
static int	deflateData (const char *inBuf, unsigned long inLen, const char *outBuf, unsigned long *outLen, unsigned int blk);
static int	prod_get_WMO_nnnxxx_offset (char *wmo_buff, int max_search, int *p_len);
static int	prod_get_WMO_offset (char *buf, size_t buflen, size_t *p_wmolen);
static int	getIndex (char *arr, int pos, int sz);
static char	*decode_zlib_err (int err);

#ifdef RETRANS_SUPPORT
extern CPIO_TABLE cpio_tbl;
#endif

struct productMaker {
    Fifo*                   fifo;           /**< Pointer to FIFO from which to
                                              *  read data */
    LdmProductQueue*        ldmProdQueue;   /**< LDM product-queue into which to
                                              *  put data-products */
    MD5_CTX*                md5ctxp;
    pthread_mutex_t         mutex;          /**< Object access lock */
    unsigned long           nframes;        /**< Number of frames received */
    unsigned long           nmissed;        /**< Number of missed frames */
    unsigned long           nprods;         /**< Number of data-products
                                              *  successfully inserted */
    sbn_struct              sbn;
    pdh_struct              pdh;
    psh_struct              psh;
    pdb_struct              pdb;
    ccb_struct              ccb;
    int                     status;     /**< Termination status */
    unsigned char           buf[10000]; /**< Read buffer */
};

extern int	inflateFrame;
extern int	fillScanlines;

datastore*	ds_alloc(void);

/**
 * Returns a new product-maker.
 *
 * This function is thread-safe.
 *
 * @retval 0    Success.
 * @retval 1    Usage failure. \c log_add() called.
 * @retval 2    O/S failure. \c log_add() called.
 */
int pmNew(
    Fifo* const             fifo,           /**< [in] Pointer to FIFO from
                                              *  which to get data */
    LdmProductQueue* const  lpq,            /**< [in] LDM product-queue into
                                              *  which to put data-products */
    ProductMaker** const    productMaker)   /**< [out] Pointer to pointer to
                                              *  returned product-maker */
{
    int             status = 2;             /* default failure */
    ProductMaker*   w = (ProductMaker*)malloc(sizeof(ProductMaker));

    if (NULL == w) {
        log_syserr("Couldn't allocate new product-maker");
    }
    else {
	MD5_CTX*    md5ctxp = new_MD5_CTX();

	if (NULL == md5ctxp) {
	    log_syserr("Couldn't allocate MD5 object");
	    free(w);
	}
	else {
	    if ((status = pthread_mutex_init(&w->mutex, NULL)) != 0) {
		log_errno(status, "Couldn't initialize product-maker mutex");
		free(w);
		free_MD5_CTX(md5ctxp);
		status = 2;
	    } else {
		w->fifo = fifo;
		w->ldmProdQueue = lpq;
		w->nframes = 0;
		w->nmissed = 0;
		w->nprods = 0;
		w->md5ctxp = md5ctxp;
		w->status = 0;
		*productMaker = w;
	    }
        } // `md5cctxp` allocated
    } // `w` allocated

    return status;
}

/**
 * Frees a product-maker.
 *
 * @param[in,out] pm  The product-maker to be freed or NULL.
 */
void pmFree(
        ProductMaker* const pm)
{
    if (pm) {
        free_MD5_CTX(pm->md5ctxp);
        free(pm);
    }
}

/**
 * Executes a product-maker.
 *
 * This function is thread-compatible but not thread-safe.
 *
 * @retval (void*)0    The FIFO was closed.
 * @retval (void*)1    Usage failure. \c log_add() called.
 * @retval (void*)2    O/S failure. \c log_add() called.
 */
void* pmStart(
    void* const         arg)          /**< [in/out] Pointer to the
                                        *  product-maker to be executed */
{
    ProductMaker* const productMaker = (ProductMaker*)arg;
    int                 status;
    Fifo* const         fifo = productMaker->fifo;
    unsigned char*      buf = productMaker->buf;
    sbn_struct*         sbn = &productMaker->sbn;
    pdh_struct*         pdh = &productMaker->pdh;
    psh_struct*         psh = &productMaker->psh;
    pdb_struct*         pdb = &productMaker->pdb;
    ccb_struct*         ccb = &productMaker->ccb;
    unsigned long       last_sbn_seqno;
    unsigned long       last_sbn_runno = ULONG_MAX;
    int                 PNGINIT = 0;
    char*               memheap = NULL;
    MD5_CTX*            md5ctxp = productMaker->md5ctxp;
    int                 logResync = 1;
    prodstore           prod;
    int                 firstBlk = 0;
    int                 lastBlk = 0;
    unsigned long       curr_prod_seqno;        

#define CHUNK_SZ 5700
#define MAXBYTES_DATA   5700    
#define PDB_LEN 512
#define DEFAULT_COMPRESSION_LEVEL Z_DEFAULT_COMPRESSION

#define BEGIN_BLK   0
#define ANY_BLK     1
#define END_BLK     2

    unsigned long	uncomprLen;
    unsigned char	uncomprBuf[MAXBYTES_DATA];

    unsigned long	comprLen;
    unsigned char	comprBuf[MAXBYTES_DATA];

    unsigned long	comprDataLen;
    unsigned char	comprDataBuf[CHUNK_SZ];

    char		GOES_BLANK_FRAME[MAXBYTES_DATA];
    unsigned int	GOES_BLNK_FRM_LEN;

    int			wmolen;
    int			nxlen;
    int			wmo_offset;
    int			nnnxxx_offset;


#ifdef RETRANS_SUPPORT
    long		cpio_addr_tmp;
    int			cpio_fd_tmp;
    int			retrans_val,idx;
    long		retrans_tbl_size;
    time_t		orig_arrive_time;
    int			new_key;		/* shm key */
    ACQ_TABLE		*acq_tbl			= NULL;
    long		num_prod_discards		= 0;
    int			save_prod			= 1;
    int			discard_prod			= 0;
    long		proc_orig_prod_seqno_last_save	= 0;
#endif


    prod.head = NULL;
    prod.tail = NULL;

    memset(GOES_BLANK_FRAME, 0, MAXBYTES_DATA);

        /*** For Retranmission Purpose  ***/
#ifdef RETRANS_SUPPORT
<<<<<<< HEAD
    log_debug(" retrans_xmit_enable = %d   transfer_type = %s sbn_channel_name=%s \n",
		retrans_xmit_enable, transfer_type, sbn_channel_name);

    if ((retrans_xmit_enable == OPTION_ENABLE) && (!strcmp(transfer_type,"MHS") || !strcmp(transfer_type,"mhs"))) {
	idx = get_cpio_addr(mcastAddr);
	if (idx >= 0 && idx < NUM_CPIO_ENTRIES) {
	    global_cpio_fd = cpio_tbl[idx].cpio_fd;
	    global_cpio_addr = cpio_tbl[idx].cpio_addr;
	    log_debug("Global cpio_addr  = 0x%x Global cpio_fd = %d \n",global_cpio_addr,global_cpio_fd);
	} else {
	    log_error("Invalid multicast address provided");
	    status = -1;
	    return NULL;
	}

	retrans_tbl_size = sizeof(PROD_RETRANS_TABLE);
=======
       log_debug(" retrans_xmit_enable = %d   transfer_type = %s sbn_channel_name=%s \n",retrans_xmit_enable,transfer_type,sbn_channel_name);

       if((retrans_xmit_enable == OPTION_ENABLE) && (!strcmp(transfer_type,"MHS") || !strcmp(transfer_type,"mhs"))){
                idx = get_cpio_addr(mcastAddr);
                if( idx >= 0 && idx < NUM_CPIO_ENTRIES){
                    global_cpio_fd = cpio_tbl[idx].cpio_fd;
                    global_cpio_addr = cpio_tbl[idx].cpio_addr;
 	            log_debug("Global cpio_addr  = 0x%x Global cpio_fd = %d \n",global_cpio_addr,global_cpio_fd);
                }else{
                    log_error("Invalid multicast address provided");
                    status = -1;
	  	    return NULL;	
                 }

		 retrans_tbl_size = sizeof(PROD_RETRANS_TABLE);

		/** Modified to setup retrans table on per channel basis - Sathya - 14-Mar'2013 **/

		 retrans_tbl_size += (sizeof(PROD_RETRANS_ENTRY) * GET_RETRANS_CHANNEL_ENTRIES(sbn_type));

                /****   
		 retrans_tbl_size += (sizeof(PROD_RETRANS_ENTRY) * DEFAULT_RETRANS_ENTRIES_NMC);
		 retrans_tbl_size += (sizeof(PROD_RETRANS_ENTRY) * DEFAULT_RETRANS_ENTRIES_NMC1);
		 retrans_tbl_size += (sizeof(PROD_RETRANS_ENTRY) * DEFAULT_RETRANS_ENTRIES_NMC2);
		 retrans_tbl_size += (sizeof(PROD_RETRANS_ENTRY) * DEFAULT_RETRANS_ENTRIES_NMC3);
		 retrans_tbl_size += (sizeof(PROD_RETRANS_ENTRY) * DEFAULT_RETRANS_ENTRIES_GOES_EAST);
		 retrans_tbl_size += (sizeof(PROD_RETRANS_ENTRY) * DEFAULT_RETRANS_ENTRIES_NOAAPORT_OPT);
		****/


		p_prod_retrans_table = (PROD_RETRANS_TABLE *) malloc (retrans_tbl_size);
		if(p_prod_retrans_table == NULL){
		   log_error("Unable to allocate memory for retrans table..Quitting.\n");
                   status = -1;
	  	   return NULL;	
		}
>>>>>>> 942620c9

/** Modified to setup retrans table on per channel basis - Sathya - 14-Mar'2013 **/

	retrans_tbl_size += (sizeof(PROD_RETRANS_ENTRY) * GET_RETRANS_CHANNEL_ENTRIES(sbn_type));

<<<<<<< HEAD
	p_prod_retrans_table = (PROD_RETRANS_TABLE *) malloc (retrans_tbl_size);
	if (p_prod_retrans_table == NULL) {
	    log_error("Unable to allocate memory for retrans table..Quitting.\n");
	    status = -1;
	    return NULL;
	}

	if (init_retrans(&p_prod_retrans_table) < 0 ) {
	    log_error("Error in initializing retrans table \n");
	    if (p_prod_retrans_table) {
		free(p_prod_retrans_table);
	    }

	    status = -1;
	    return NULL;
	}

	GET_SHMPTR(global_acq_tbl,ACQ_TABLE,ACQ_TABLE_SHMKEY,DEBUGGETSHM);

=======
>>>>>>> 942620c9
	log_debug("Global acquisition table = 0x%x cpio_fd = %d \n",global_acq_tbl,global_cpio_fd);
	acq_tbl = &global_acq_tbl[global_cpio_fd];

	log_debug("Obtained acquisition table = 0x%x \n",acq_tbl);
<<<<<<< HEAD

	buff_hdr = (BUFF_HDR *) malloc(sizeof(BUFF_HDR));
	if (init_buff_hdr(buff_hdr) < 0) {
	    log_error("Unable to initialize buffer header \n");
	    if (acq_tbl) {
		free(acq_tbl);
	    }

	    if (p_prod_retrans_table) {
		free(p_prod_retrans_table);
	    }
=======
>>>>>>> 942620c9

	    status = -1;
	    return NULL;
	}

	acq_tbl->pid = getpid();
	acq_tbl->link_id = global_cpio_fd;
	acq_tbl->link_addr = global_cpio_addr;
	if (log_is_enabled_info) {
	    log_info("Initialized acq_tbl  = 0x%x & buff_hdr = 0x%x pid = %d \n",acq_tbl,buff_hdr,acq_tbl->pid);
	    log_info("Global link id = %d  Global link addr = %ld \n",acq_tbl->link_id,acq_tbl->link_addr);
	    log_info("acq_tbl->read_distrib_enable = 0x%x \n",acq_tbl->read_distrib_enable);
	}
<<<<<<< HEAD
=======
	*/
	
	 buff_hdr = (BUFF_HDR *) malloc(sizeof(BUFF_HDR));
	 if(init_buff_hdr(buff_hdr) < 0){
		log_error("Unable to initialize buffer header \n");
		if(acq_tbl)
			free(acq_tbl);
		if(p_prod_retrans_table)
		  free(p_prod_retrans_table);
                status = -1;
	  	return NULL;	
	 }

	 acq_tbl->pid = getpid();
	 acq_tbl->link_id = global_cpio_fd;
	 acq_tbl->link_addr = global_cpio_addr;
 	 log_info("Initialized acq_tbl  = 0x%x & buff_hdr = 0x%x pid = %d \n",acq_tbl,buff_hdr,acq_tbl->pid);
	 log_info("Global link id = %d  Global link addr = %ld \n",acq_tbl->link_id,acq_tbl->link_addr);
	 log_info("acq_tbl->read_distrib_enable = 0x%x \n",acq_tbl->read_distrib_enable);
>>>>>>> 942620c9
    }
/*** For Retranmission Purpose  ***/
#endif
	
    for (;;) {
        unsigned char       b1;
        long                IOFF;
        int                 NWSTG;
        int                 GOES;
        int                 PROD_COMPRESSED;
        size_t              heapcount;
        size_t              heapsize;
        char                PROD_NAME[1024];
        int                 dataoff;
        int                 datalen;
        datastore*          pfrag;
        int                 nscan;
        int                 deflen;
        static const char*  FOS_TRAILER = "\015\015\012\003";
        int                 cnt;
        sbn_struct          saved_sbn_struct;
        pdh_struct          saved_pdh_struct;
        psh_struct          saved_psh_struct;
        pdb_struct          saved_pdb_struct;
        int                 saved_nfrags;
        int                 saved_prod_compr_flag;
        int                 frags_left;
        int                 n_scanlines;


        /* Look for first byte == 255  and a valid SBN checksum */
        if ((status = fifo_getBytes(fifo, buf, 1)) != 0) {
            if (3 == status)
                status = 0;
            break;
        }
        if ((b1 = (unsigned char)buf[0]) != 255) {
            if (logResync) {
                log_info("Trying to resync %u", b1);
                logResync = 0;
            }
            continue;
        }
        logResync = 1;

        if (fifo_getBytes(fifo, buf + 1, 15) != 0) {
            log_debug("couldn't read 16 bytes for sbn");
            continue;
        }

        while ((status = readsbn(buf, sbn)) != 0) {
            log_debug("Not SBN start");

            IOFF = 1;

            while ((IOFF < 16) && ((b1 = (unsigned char) buf[IOFF]) != 255))
                IOFF++;

            if (IOFF > 15) {
                break;
            }
            else {
                int ch;

                for (ch = IOFF; ch < 16; ch++)
                    buf[ch - IOFF] = buf[ch];

                if (fifo_getBytes(fifo, buf + 16 - IOFF, IOFF) != 0) {
                    log_debug("Couldn't read bytes for SBN, resync");
                    break;
                }
            }
        }

        if (status != 0) {
            log_debug("SBN status continue");
            continue;
        }

        IOFF = 0;

        if (fifo_getBytes(fifo, buf + 16, 16) != 0) {
            log_debug("error reading Product Definition Header");
            continue;
        }

#ifdef RETRANS_SUPPORT
	/* Update acq table stats - Begin */
	if (retrans_xmit_enable == OPTION_ENABLE) {
	    buff_hdr->read_channel_type = sbn->datastream;
	}
                /* Update acq table stats - End */
#endif

        log_debug("***********************************************");
        if (last_sbn_runno != sbn->runno) {
            last_sbn_runno = sbn->runno;
        }
        else {
#           define          MAX_SEQNO 0xFFFFFFFFu
            /*
             * The sequence number is 4 bytes and `& MAX_SEQNO` is necessary if
             * `sizeof(unsigned long) > 4`
             */
            const unsigned long   delta = (unsigned long) (sbn->seqno - last_sbn_seqno) & MAX_SEQNO;

            if (0 == delta || MAX_SEQNO/2 < delta) {
                log_warning("Retrograde packet number: previous=%lu, latest=%lu, "
                        "difference=%lu", last_sbn_seqno, sbn->seqno, 
                        0 == delta ? 0ul : MAX_SEQNO - delta + 1);
            }
            else {
                if (1 != delta) {
                    unsigned long   gap = delta - 1;

                    log_warning("Gap in packet sequence: %lu to %lu [skipped %lu]",
                             last_sbn_seqno, sbn->seqno, gap);

                    (void)pthread_mutex_lock(&productMaker->mutex);
                    productMaker->nmissed += gap;
                    (void)pthread_mutex_unlock(&productMaker->mutex);
                }

                (void)pthread_mutex_lock(&productMaker->mutex);
                productMaker->nframes++;
                (void)pthread_mutex_unlock(&productMaker->mutex);
            }                           /* non-retrograde frame number */
        }                               /* "last_sbn_seqno" initialized */
        last_sbn_seqno = sbn->seqno;

<<<<<<< HEAD
        if (log_is_enabled_info)
            log_info("SBN seqnumber %ld", sbn->seqno);
        if (log_is_enabled_info)
            log_info("SBN datastream %d command %d", sbn->datastream, sbn->command);
=======
        log_info("SBN seqnumber %ld", sbn->seqno);
        log_info("SBN datastream %d command %d", sbn->datastream, sbn->command);
>>>>>>> 942620c9
        log_debug("SBN version %d length offset %d", sbn->version, sbn->len);

        if (((sbn->command != SBN_CMD_DATA) && (sbn->command != SBN_CMD_TIME)) || (sbn->version != 1)) {
            log_error("Unknown sbn command/version %d PUNT", sbn->command);
            continue;
        }

        GOES	= 0;
        NWSTG	= 0;

        switch (sbn->datastream) {
            case SBN_CHAN_GOES:		/* GINI GOES */
            case SBN_CHAN_NMC4:		/* GINI GOES (deprecated) */
            case SBN_CHAN_NOAAPORT_OPT:	/* OCONUS */
                GOES = 1;
                break;

            case SBN_CHAN_NMC1:		/* NWSTG1 - not used */
            case SBN_CHAN_NMC:		/* NWSTG */
            case SBN_CHAN_NMC2:		/* NWSTG2 */
            case SBN_CHAN_NMC3:		/* POLARSAT */
            case SBN_CHAN_NWWS:		/* NOAA Weather Wire Service (NWWS) */
            case SBN_CHAN_ADD:		/* Reserved for NWS internal use - Data Delivery */
            case SBN_CHAN_ENC:		/* Reserved for NWS internal use - Encrypted */
            case SBN_CHAN_EXP:		/* Reserved for NWS internal use - Experimental */
            case SBN_CHAN_GRW:		/* GOES-R West */
            case SBN_CHAN_GRE:		/* GOES-R East */
        	NWSTG = 1;
        	break;

            default:
        	log_error("Unknown NOAAport channel %d PUNT", sbn->datastream);
        	continue;
        }

        /* End of SBN version low 4 bits */

        if (readpdh(buf + IOFF + sbn->len, pdh) == -1) {
            log_error("problem with pdh, PUNT");
            continue;
        }
        if (pdh->len > 16) {
            if (fifo_getBytes(fifo, buf + sbn->len + 16, pdh->len - 16) != 0)
                continue;
        }

        log_debug("Product definition header version %d pdhlen %d", pdh->version, pdh->len);

        if (pdh->version != 1) {
            log_error("Error: PDH transfer type %u, PUNT", pdh->transtype);
            continue;
        }

        log_debug("PDH transfer type %u", pdh->transtype);

        if ((pdh->transtype & 8) > 0)
            log_error("Product transfer flag error %u", pdh->transtype);
        if ((pdh->transtype & 32) > 0)
            log_error("Product transfer flag error %u", pdh->transtype);

        if ((pdh->transtype & 16) > 0) {
            PROD_COMPRESSED = 1;

            log_debug("Product transfer flag compressed %u", pdh->transtype);
        }
        else {
            PROD_COMPRESSED = 0;
        }

        log_debug("header length %ld [pshlen = %d]", pdh->len + pdh->pshlen, pdh->pshlen);
        log_debug("blocks per record %ld records per block %ld\n", pdh->blocks_per_record, pdh->records_per_block);
        log_debug("product seqnumber %ld block number %ld data block size %ld", pdh->seqno, pdh->dbno, pdh->dbsize);

        /* Stop here if no psh */
        if ((pdh->pshlen == 0) && (pdh->transtype == 0)) {
            IOFF = IOFF + sbn->len + pdh->len;
            continue;
        }

#ifdef RETRANS_SUPPORT
	/** Update acquisition table statistics  **/
	if (retrans_xmit_enable == OPTION_ENABLE) {
	    acq_tbl->read_tot_buff_read++;
	}
#endif
        if (pdh->pshlen != 0) {
            if (fifo_getBytes(fifo, buf + sbn->len + pdh->len, pdh->pshlen) != 0) {
                log_error("problem reading psh");
                continue;
            } else {
                log_debug("read psh %d", pdh->pshlen);
            }

            /* Timing block */
            if (sbn->command == SBN_CMD_TIME) {
                log_debug("Timing block recieved %ld %ld\0", psh->olen,
                        pdh->len);
                /*
                 * Don't step on our psh of a product struct of prod in
                 * progress.
                 */
                continue;
            }

            if (readpsh(buf + IOFF + sbn->len + pdh->len, psh) == -1) {
                log_error("problem with readpsh");
                continue;
            }
            if (psh->olen != pdh->pshlen) {
                log_error("ERROR in calculation of psh len %ld %ld", psh->olen,
                    pdh->len);
                continue;
            }
            log_debug("len %ld", psh->olen);
            log_debug("product header flag %d, version %d", psh->hflag, psh->version);
            log_debug("prodspecific data length %ld", psh->psdl);
            log_debug("bytes per record %ld", psh->bytes_per_record);
            log_debug("Fragments = %ld category %d ptype %d code %d", psh->frags, psh->pcat, psh->ptype, psh->pcode);
            if (psh->frags < 0)
                log_error("check psh->frags %d", psh->frags);
            if (psh->origrunid != 0)
                log_error("original runid %d", psh->origrunid);
            log_debug("next header offset %ld", psh->nhoff);
            log_debug("original seq number %ld", psh->seqno);
            log_debug("receive time %ld", psh->rectime);
            log_debug("transmit time %ld", psh->transtime);
            log_debug("run ID %ld", psh->runid);
            log_debug("original run id %ld", psh->origrunid);

#ifdef RETRANS_SUPPORT
<<<<<<< HEAD
            /* Update acq table stats - Begin */
            if (retrans_xmit_enable == OPTION_ENABLE) {
		buff_hdr->buff_data_length = pdh->dbsize;
		if (pdh->dbno == 0) {
		    /* Assume first block */
		    acq_tbl->proc_base_prod_type_last	= psh->ptype;
		    acq_tbl->proc_base_prod_cat_last	= psh->pcat;
		    acq_tbl->proc_base_prod_code_last	= psh->pcode;
		    acq_tbl->proc_prod_NCF_rcv_time	= (time_t)psh->rectime;
		    acq_tbl->proc_prod_NCF_xmit_time	= (time_t)psh->transtime;
		    if (psh->hflag & XFR_PROD_RETRANSMIT) {
			acq_tbl->proc_orig_prod_seqno_last	= psh->seqno;
			acq_tbl->proc_orig_prod_run_id		= psh->origrunid;
			log_debug("ORIG SEQ# = %ld CURR SEQ#: %ld \n",acq_tbl->proc_orig_prod_seqno_last,pdh->seqno);
		    } else {
			acq_tbl->proc_orig_prod_seqno_last	= 0;
			acq_tbl->proc_orig_prod_run_id		= 0;
		    }

		    acq_tbl->proc_prod_run_id = psh->runid;
		    buff_hdr->buff_datahdr_length = psh->psdl;
		    time(&acq_tbl->proc_prod_start_time);
		    acq_tbl->proc_tot_prods_handled++;
		} else {
		    buff_hdr->buff_datahdr_length = 0;
		}

		buff_hdr->proc_prod_seqno= pdh->seqno;
		buff_hdr->proc_blkno = pdh->dbno;
		buff_hdr->proc_sub_code = 0;
		buff_hdr->proc_prod_flag = pdh->transtype;

		acq_tbl->proc_base_channel_type_last = buff_hdr->read_channel_type;
		buff_hdr->proc_prod_type = acq_tbl->proc_base_prod_type_last;
		buff_hdr->proc_prod_code = acq_tbl->proc_base_prod_code_last;
		buff_hdr->proc_prod_cat = acq_tbl->proc_base_prod_cat_last;

		acq_tbl->proc_prod_bytes_read = buff_hdr->buff_data_length;

		/* Check prod_seqno for lost products */
		if((buff_hdr->proc_prod_seqno - acq_tbl->proc_base_prod_seqno_last) != 1) {
		    do_prod_lost(buff_hdr,acq_tbl);
		}

		retrans_val = prod_retrans_ck(acq_tbl, buff_hdr, &orig_arrive_time);
		log_buff[0] = '\0';
		if ((retrans_val == PROD_DUPLICATE_DISCARD) ||
		    ((retrans_val == PROD_DUPLICATE_MATCH) && (acq_tbl->proc_retransmit_ctl_flag & ENABLE_RETRANS_DUP_MATCH_DISCARD)) ||
		    ((retrans_val == PROD_DUPLICATE_NOMATCH) && (acq_tbl->proc_retransmit_ctl_flag & ENABLE_RETRANS_DUP_NOMATCH_DISCARD))) {
		    /* Log product details and discard the product */
		    strcpy(log_buff,"DISCARD");
		    if (acq_tbl->proc_orig_prod_seqno_last != 0) {
			strcat(log_buff, "/RETRANS");
		    }

		    log_prod_end(log_buff, acq_tbl->proc_orig_prod_seqno_last,
				buff_hdr->proc_prod_seqno,buff_hdr->proc_blkno,
				buff_hdr->proc_prod_code, acq_tbl->proc_prod_bytes_read,orig_arrive_time);
		    save_prod = 0;
		    acq_tbl->proc_base_prod_seqno_last = buff_hdr->proc_prod_seqno;
		    /* Current prod discarded and continue with next */
		} else if (retrans_val == PROD_DUPLICATE_NOMATCH) {
			strcpy(log_buff,"SAVE RETRANS");
			log_prod_end(log_buff, acq_tbl->proc_orig_prod_seqno_last, buff_hdr->proc_prod_seqno,
				buff_hdr->proc_blkno, buff_hdr->proc_prod_code, acq_tbl->proc_prod_bytes_read,
				acq_tbl->proc_prod_start_time);
		}
	    }
=======
				/* Update acq table stats - Begin */
			if(retrans_xmit_enable == OPTION_ENABLE){
			
				buff_hdr->buff_data_length = pdh->dbsize;
				if(pdh->dbno == 0) {
						/* Assume first block */
					acq_tbl->proc_base_prod_type_last = psh->ptype;
					acq_tbl->proc_base_prod_cat_last = psh->pcat;
					acq_tbl->proc_base_prod_code_last = psh->pcode;
					acq_tbl->proc_prod_NCF_rcv_time = (time_t)psh->rectime;
					acq_tbl->proc_prod_NCF_xmit_time = (time_t)psh->transtime;
					if(psh->hflag & XFR_PROD_RETRANSMIT){
					   acq_tbl->proc_orig_prod_seqno_last = psh->seqno;
					   acq_tbl->proc_orig_prod_run_id = psh->origrunid;
					   log_debug("ORIG SEQ# = %ld	CURR SEQ#: %ld \n",acq_tbl->proc_orig_prod_seqno_last,pdh->seqno);
					}else{
                                           acq_tbl->proc_orig_prod_seqno_last = 0;
                                           acq_tbl->proc_orig_prod_run_id = 0;
					}
					acq_tbl->proc_prod_run_id = psh->runid;
					buff_hdr->buff_datahdr_length = psh->psdl;
					time(&acq_tbl->proc_prod_start_time);
					acq_tbl->proc_tot_prods_handled++;
				}else{
						buff_hdr->buff_datahdr_length = 0;
				 }
				buff_hdr->proc_prod_seqno= pdh->seqno;
				buff_hdr->proc_blkno = pdh->dbno;
				buff_hdr->proc_sub_code = 0;
				buff_hdr->proc_prod_flag = pdh->transtype;
					
				acq_tbl->proc_base_channel_type_last = buff_hdr->read_channel_type;
				buff_hdr->proc_prod_type = acq_tbl->proc_base_prod_type_last;
				buff_hdr->proc_prod_code = acq_tbl->proc_base_prod_code_last;
				buff_hdr->proc_prod_cat = acq_tbl->proc_base_prod_cat_last;
					
				acq_tbl->proc_prod_bytes_read = buff_hdr->buff_data_length;
						
				/* Check prod_seqno for lost products */
				if((buff_hdr->proc_prod_seqno - acq_tbl->proc_base_prod_seqno_last) != 1){
					do_prod_lost(buff_hdr,acq_tbl);
				}
				retrans_val = prod_retrans_ck(acq_tbl, buff_hdr, &orig_arrive_time);
				log_buff[0] = '\0'; 		
				if((retrans_val == PROD_DUPLICATE_DISCARD) ||
					((retrans_val == PROD_DUPLICATE_MATCH) &&
					(acq_tbl->proc_retransmit_ctl_flag & ENABLE_RETRANS_DUP_MATCH_DISCARD)) ||
					((retrans_val == PROD_DUPLICATE_NOMATCH) &&
					(acq_tbl->proc_retransmit_ctl_flag & ENABLE_RETRANS_DUP_NOMATCH_DISCARD))){
						/* Log product details and discard the product */
						strcpy(log_buff,"DISCARD");
						if(acq_tbl->proc_orig_prod_seqno_last != 0){
							strcat(log_buff, "/RETRANS");
						}
								
						log_prod_end(log_buff, acq_tbl->proc_orig_prod_seqno_last,
									buff_hdr->proc_prod_seqno,buff_hdr->proc_blkno,
									buff_hdr->proc_prod_code, acq_tbl->proc_prod_bytes_read,orig_arrive_time);
						save_prod = 0;
						acq_tbl->proc_base_prod_seqno_last = buff_hdr->proc_prod_seqno;
						/* Current prod discarded and continue with next */
						/*continue; */
					}else{
						if(retrans_val == PROD_DUPLICATE_NOMATCH){
							strcpy(log_buff,"SAVE RETRANS");
							log_prod_end(log_buff, acq_tbl->proc_orig_prod_seqno_last,
							buff_hdr->proc_prod_seqno,buff_hdr->proc_blkno,
							buff_hdr->proc_prod_code, acq_tbl->proc_prod_bytes_read,acq_tbl->proc_prod_start_time);
					  }
				   }
			  }
>>>>>>> 942620c9
#endif

            if (prod.head != NULL) {
                log_error("OOPS, start of new product [%ld ] with unfinished "
                    "product %ld", pdh->seqno, prod.seqno);

                if (GOES == 1 && fillScanlines) {
                        /** Assume next product started before the prev. product is compelete **/
                        /** then the remaining number of frags should be filled with  blank   **/
                        /** scanlines in the GOES imagery **/

                    int last4byte_offset;

                    if ((pdh->seqno != prod.seqno) && ((prod.nfrag != pfrag->fragnum + 1))) {
                	frags_left = prod.nfrag - pfrag->fragnum - 1;
                        /** frags_left is the number of scanlines to be filled    **/
                        /** in the imagery rather than discarding the entire prod **/
                                
                        GOES_BLNK_FRM_LEN = saved_pdb_struct.recsize;
                        n_scanlines = saved_pdh_struct.records_per_block;

                        log_notice("Fragments filled %d scanlines [%d] size (%d each) prod seq %ld ",
                                    frags_left, n_scanlines, GOES_BLNK_FRM_LEN, prod.seqno);
                        log_debug("prev prod seqno %ld [%ld %ld]", prod.seqno, prod.nfrag, pfrag->fragnum);
                        log_debug("Balance frames left %d ", frags_left);
                        if (inflateFrame) {
                            /** Use uncompressed blank frames for scanlines **/
                            for (int cnt = 0; cnt < frags_left; cnt++) {
                                memcpy(memheap + heapcount, GOES_BLANK_FRAME, (GOES_BLNK_FRM_LEN * n_scanlines));
                                MD5Update(md5ctxp, (unsigned char*)(memheap + heapcount), (GOES_BLNK_FRM_LEN * n_scanlines));
                                heapcount += (GOES_BLNK_FRM_LEN * n_scanlines);
                            }
                        } else {
                            /** Use compressed blank frames for scanlines **/
                            /** Compress the frame and add to the memheap **/
                            log_notice("Genearating compressed blank scan lines of size [%d x %d x %d]"
                                       "[%ld] for prod seq %ld ", frags_left, n_scanlines, GOES_BLNK_FRM_LEN,
                                       (frags_left * n_scanlines * GOES_BLNK_FRM_LEN), prod.seqno);
/**** FOR NOW   *****/
                            memset(uncomprBuf, 0, (GOES_BLNK_FRM_LEN * n_scanlines));
                            memset(comprBuf, 0, MAXBYTES_DATA);
                            uncomprLen = 0;
                            comprLen = 0;

                            deflateData(uncomprBuf, (GOES_BLNK_FRM_LEN * n_scanlines), comprBuf, &comprLen, ANY_BLK);
                            inflateData(comprBuf, comprLen, uncomprBuf, &uncomprLen, ANY_BLK );
                            deflateData(uncomprBuf, uncomprLen, comprDataBuf, &comprDataLen, ANY_BLK );

                            for (int cnt = 0; cnt < (frags_left - 1); cnt++){
                        	memcpy(memheap + heapcount, comprBuf, comprLen);
                        	MD5Update(md5ctxp, (unsigned char*)(memheap + heapcount), comprLen);
                        	heapcount += comprLen;
                            }

                            /*** Last frame should be a filler with -1,0,-1,0 to make edex happy - Sathya - 10/06/2015 ***/
                            for (int ii = 0; ii < (GOES_BLNK_FRM_LEN * n_scanlines); ii += 2)
                                uncomprBuf[ii] =  -1;
                            for (int ii = 1; ii < (GOES_BLNK_FRM_LEN * n_scanlines); ii += 2)
                                uncomprBuf[ii] =  0;

                            deflateData(uncomprBuf, (GOES_BLNK_FRM_LEN * n_scanlines), comprBuf, &comprLen, ANY_BLK);
                            inflateData(comprBuf, comprLen, uncomprBuf, &uncomprLen, ANY_BLK );
                            deflateData(uncomprBuf, uncomprLen, comprDataBuf, &comprDataLen, ANY_BLK );
/**** FOR NOW   *****/
                            for (int cnt = 0; cnt < 1; cnt++){
                        	memcpy(memheap + heapcount, comprBuf, comprLen);
                        	MD5Update(md5ctxp, (unsigned char*)(memheap + heapcount), comprLen);
                        	heapcount += comprLen;
                            }
                        } /** end if-else inflateFrame **/

                        process_prod (prod, PROD_NAME, memheap, heapcount,
                                      md5ctxp, productMaker->ldmProdQueue,
				      &saved_psh_struct, &saved_sbn_struct);

                        /** Increase the prod cnt as the product is inserted into ldm pq **/
                        (void) pthread_mutex_lock(&productMaker->mutex);
                        productMaker->nprods++;
                        (void)pthread_mutex_unlock(&productMaker->mutex);

                    }
                } /* end if GOES == 1 && fillScanlines */



#ifdef RETRANS_SUPPORT
                /* Request retrans when prod is partially received but before completion */
                /* if there is frame error and continue with different prod then, we need */
		/* to abort the old prod and clear retrans table. */
		if (retrans_xmit_enable == OPTION_ENABLE) {
		    acq_tbl->proc_acqtab_prodseq_errs++;
		    if (proc_orig_prod_seqno_last_save != acq_tbl->proc_orig_prod_seqno_last) {
			/* Clear retrans table for the orig prod if the previous prod is retrans */
			/* of original prod  */
			prod_retrans_abort_entry(acq_tbl, proc_orig_prod_seqno_last_save, RETRANS_RQST_CAUSE_RCV_ERR);
		    }

		    prod_retrans_abort_entry(acq_tbl, prod.seqno, RETRANS_RQST_CAUSE_RCV_ERR);
		    /* Update Statistics */
		    acq_tbl->proc_tot_prods_lost_errs++;
		    /* For now, generate retrans request only for non-imagery products */
		    if (!((buff_hdr->proc_prod_cat == PROD_CAT_IMAGE) && (PROD_TYPE_NESDIS_HDR_TRUE(buff_hdr->proc_prod_type)))) {
			generate_retrans_rqst(acq_tbl,prod.seqno , prod.seqno, RETRANS_RQST_CAUSE_RCV_ERR);
		    }

                    acq_tbl->proc_base_prod_seqno_last = buff_hdr->proc_prod_seqno;
                }
#endif
                if (inflateFrame) {
                    log_info("resetting inflate due to prod error....");
                    inflateData(buf + dataoff , datalen , uncomprBuf, &uncomprLen, END_BLK );
                }

                ds_free();

                prod.head = NULL;
                prod.tail = NULL;

                if (PNGINIT != 0) {
                    pngout_end();
                    PNGINIT = 0;
                }

                log_error("Product definition header version %d pdhlen %d", pdh->version, pdh->len);
                log_error("PDH transfer type %u", pdh->transtype);

                if ((pdh->transtype & 8) > 0)
                    log_error("Product transfer flag error %u", pdh->transtype);
                if ((pdh->transtype & 32) > 0)
                    log_error("Product transfer flag error %u", pdh->transtype);

                log_error("header length %ld [pshlen = %d]",
                    pdh->len + pdh->pshlen, pdh->pshlen);
                log_error("blocks per record %ld records per block %ld",
                    pdh->blocks_per_record, pdh->records_per_block);
                log_error("product seqnumber %ld block number %ld data block "
                    "size %ld", pdh->seqno, pdh->dbno, pdh->dbsize);
                log_error("product header flag %d", psh->hflag);
                log_error("prodspecific data length %ld", psh->psdl);
                log_error("bytes per record %ld", psh->bytes_per_record);
                log_error("Fragments = %ld category %d", psh->frags, psh->pcat);

                if (psh->frags < 0)
                    log_error("check psh->frags %d", psh->frags);
                if (psh->origrunid != 0)
                    log_error("original runid %d", psh->origrunid);

                log_error("next header offset %ld", psh->nhoff);
                log_error("original seq number %ld", psh->seqno);
                log_error("receive time %ld", psh->rectime);
                log_error("transmit time %ld", psh->transtime);
                log_error("run ID %ld", psh->runid);
                log_error("original run id %ld", psh->origrunid);
            }

            prod.seqno = pdh->seqno;
            prod.nfrag = psh->frags;

            ds_init(prod.nfrag);

            /* NWSTG CCB = dataoff, WMO = dataoff + 24 */

            if (fifo_getBytes(fifo, buf + sbn->len + pdh->len + 
                        pdh->pshlen, pdh->dbsize) != 0) {
                log_error("problem reading datablock");
                continue;
            }
            if (sbn->datastream == SBN_CHAN_NOAAPORT_OPT) {
                if (psh->pcat != PROD_CAT_IMAGE) {
                    GOES = 0;
                    NWSTG = 1;
                }
            }

            heapcount = 0;

            MD5Init(md5ctxp);

            if (GOES == 1) {
                if (readpdb (buf + IOFF + sbn->len + pdh->len + pdh->pshlen, psh, pdb, PROD_COMPRESSED, pdh->dbsize) == -1) {
                    log_error ("Error reading pdb, punt");
                    continue;
                }

                (void)memcpy(PROD_NAME, psh->pname, sizeof(PROD_NAME));

                log_debug("Read GOES %d %d %d [%d] %d", sbn->len, pdh->len,
                        pdh->pshlen, sbn->len + pdh->len + pdh->pshlen,
                        pdb->len);

                /* Data starts at first block after pdb */
                ccb->len = 0;
                heapsize = prodalloc(psh->frags, 5152, &memheap);
            }
            if (NWSTG == 1) {
                memset(psh->pname, 0, sizeof(psh->pname));

                if (readccb(buf + IOFF + sbn->len + pdh->len + 
                            pdh->pshlen,
                        ccb, psh, pdh->dbsize) == -1)
                    log_error("Error reading ccb, using default name");
                log_debug("look at ccb start %d %d", ccb->b1, ccb->len);

                if (log_is_enabled_info)
                    log_info("%s", psh->pname);

                memcpy(PROD_NAME, psh->pname, sizeof(PROD_NAME));

                heapsize = prodalloc(psh->frags, 4000 + 15, &memheap);

                /*
                 * We will only compute md5 checksum on the data, 11 FOS
                 * characters at start
                 */
                sprintf(memheap, "\001\015\015\012%03d\040\015\015\012",
                    ((int) pdh->seqno) % 1000);

                heapcount += 11;

                if (psh->metaoff > 0)
                    psh->metaoff = psh->metaoff + 11;
            }
        } // Have product-specific header (pdh->pshlen != 0)
        else {
            /* If a continuation record...don't let psh->pcat get missed */
            if ((sbn->datastream == SBN_CHAN_NOAAPORT_OPT) && (psh->pcat != PROD_CAT_IMAGE)) {
                GOES = 0;
                NWSTG = 1;
            }

            ccb->len = 0;

            log_debug("continuation record");

#ifdef RETRANS_SUPPORT
            if (retrans_xmit_enable == OPTION_ENABLE) {
		buff_hdr->buff_data_length		= pdh->dbsize;
		buff_hdr->buff_datahdr_length		= 0;
		buff_hdr->proc_prod_seqno		= pdh->seqno;
		buff_hdr->proc_blkno			= pdh->dbno;
		buff_hdr->proc_sub_code			= 0;
		buff_hdr->proc_prod_flag		= pdh->transtype;
		acq_tbl->proc_base_channel_type_last	= buff_hdr->read_channel_type;
		buff_hdr->proc_prod_type		= acq_tbl->proc_base_prod_type_last;
		buff_hdr->proc_prod_code		= acq_tbl->proc_base_prod_code_last;
		buff_hdr->proc_prod_cat			= acq_tbl->proc_base_prod_cat_last;
		acq_tbl->proc_prod_bytes_read += buff_hdr->buff_data_length;
					 
            }
#endif

            if ((pdh->transtype & 4) > 0) {
                psh->frags = 0;
            }
            if (fifo_getBytes(fifo, buf + sbn->len + pdh->len + 
                        pdh->pshlen, pdh->dbsize) != 0) {
                log_error("problem reading datablock (cont)");
                continue;
            }
            if (prod.head == NULL) {
                if (log_is_enabled_info)
                    log_info("found data block before header, "
                        "skipping sequence %d frag #%d", pdh->seqno, pdh->dbno);
                continue;
            }
        } // Don't have product-specific header (pdh->pshlen == 0)

        /* Get the data */
        dataoff = IOFF + sbn->len + pdh->len + pdh->pshlen + ccb->len;
        datalen = pdh->dbsize - ccb->len;

        log_debug("look at datalen %d", datalen);

        pfrag = ds_alloc();
        pfrag->seqno = pdh->seqno;
        pfrag->fragnum = pdh->dbno;
        pfrag->recsiz = datalen;
        pfrag->offset = heapcount;
        pfrag->next = NULL;

        if (GOES == 1) {
            if (pfrag->fragnum > 0) {
                if ((pfrag->fragnum != prod.tail->fragnum + 1) || (pfrag->seqno != prod.seqno)) {
                    log_error("Missing GOES fragment in sequence, "
                        "last %d/%d this %d/%d\0", prod.tail->fragnum,
                        prod.seqno, pfrag->fragnum, pfrag->seqno);

#ifdef RETRANS_SUPPORT
		    if (retrans_xmit_enable == OPTION_ENABLE) {
			acq_tbl->proc_acqtab_prodseq_errs++;
			do_prod_mismatch(acq_tbl,buff_hdr);
                        acq_tbl->proc_base_prod_seqno_last = buff_hdr->proc_prod_seqno;
		    }
#endif
/**********************    NEW CODE    ********************************/
		    if (fillScanlines) {
			if (pfrag->seqno != prod.seqno) { /** Ex. last 307/5690 this 5/5691 **/
			    frags_left = saved_nfrags - prod.tail->fragnum - 1;
			    log_notice("Total frames expected: %d balance left %d ", saved_nfrags, frags_left);

			    GOES_BLNK_FRM_LEN = saved_pdb_struct.recsize;
			    n_scanlines = saved_pdh_struct.records_per_block;

			    if (inflateFrame) {
				for (int cnt = 0; cnt < frags_left; cnt++) {
				    memcpy(memheap + heapcount, GOES_BLANK_FRAME, (GOES_BLNK_FRM_LEN * n_scanlines));
				    MD5Update(md5ctxp, (unsigned char *) (memheap + heapcount), (GOES_BLNK_FRM_LEN * n_scanlines));
				    heapcount += GOES_BLNK_FRM_LEN * n_scanlines;
				    log_debug("GOES uncompressed blank frames added [tot/this] [%d/%d] heapcount = %ld blank_frame_len = %d scanlines %d",
                                        frags_left, cnt, heapcount, GOES_BLNK_FRM_LEN, n_scanlines);
				}
			    } else {
                               /** Use compressed blank frames for scanlines **/
                               /** Compress the frame and add to the memheap **/
/**** FOR NOW   *****/
				memset(uncomprBuf, 0, (GOES_BLNK_FRM_LEN * n_scanlines));
				memset(comprBuf, 0, MAXBYTES_DATA);
				uncomprLen = 0;
				comprLen = 0;

				deflateData(uncomprBuf, (GOES_BLNK_FRM_LEN * n_scanlines),
                                                                   comprBuf, &comprLen, ANY_BLK );
				inflateData(comprBuf, comprLen, uncomprBuf, &uncomprLen, ANY_BLK );
				deflateData(uncomprBuf, uncomprLen, comprDataBuf, &comprDataLen, ANY_BLK );

				for (int cnt = 0; cnt < (frags_left - 1); cnt++) {
				    memcpy(memheap + heapcount, comprBuf, comprLen);
				    MD5Update(md5ctxp, (unsigned char*)(memheap + heapcount), comprLen);
				    heapcount += comprLen;
				}



				/*** Last frame should be a filler with -1,0,-1,0 to make edex happy - Sathya - 10/06/2015 ***/
				for (int ii = 0; ii < (GOES_BLNK_FRM_LEN * n_scanlines); ii += 2)
				    uncomprBuf[ii] =  -1;
				for (int ii=1; ii < (GOES_BLNK_FRM_LEN * n_scanlines); ii +=2)
				    uncomprBuf[ii] =  0;

				deflateData(uncomprBuf, (GOES_BLNK_FRM_LEN * n_scanlines), comprBuf, &comprLen, ANY_BLK);

				inflateData(comprBuf, comprLen, uncomprBuf, &uncomprLen, ANY_BLK );
				deflateData(uncomprBuf, uncomprLen, comprBuf, &comprLen, ANY_BLK );

/**** FOR NOW   *****/
				for (int cnt = 0; cnt < 1; cnt++) {
				    memcpy(memheap + heapcount, comprBuf, comprLen);
				    MD5Update(md5ctxp, (unsigned char*)(memheap + heapcount), comprLen);
				    heapcount += comprLen;
				}

			    } /** end if-else inflateFrame **/

			    log_notice("%d scanlines filled into block %d prod seq %ld ", n_scanlines, frags_left, prod.seqno);
			    /** Insert the prod with missing frames into the ldm pq    **/
			    /** Also terminate current prod as there is no header info **/
			    process_prod(prod, PROD_NAME, memheap, heapcount,
                                           md5ctxp, productMaker->ldmProdQueue, &saved_psh_struct, &saved_sbn_struct);

			    /** Increase the prod cnt as the product is inserted into ldm pq **/
			    pthread_mutex_lock(&productMaker->mutex);
                            productMaker->nprods++;
                            pthread_mutex_unlock(&productMaker->mutex);

                            ds_free();
                            prod.head = NULL;
                            prod.tail = NULL;
                            continue;

			} /** pfrag->seqno != prod.seqno **/

			frags_left = pfrag->fragnum - prod.tail->fragnum - 1;
			n_scanlines = pdh->records_per_block;
			GOES_BLNK_FRM_LEN = pdb->recsize;

			log_notice("Balance frames left %d scanlines per frame %d", frags_left, n_scanlines);

			if (inflateFrame) {
			    for (int cnt = 0; cnt < frags_left; cnt++){
				memcpy(memheap + heapcount, GOES_BLANK_FRAME, (GOES_BLNK_FRM_LEN * n_scanlines));
				MD5Update(md5ctxp, (unsigned char *) (memheap + heapcount), (GOES_BLNK_FRM_LEN * n_scanlines));
				heapcount += GOES_BLNK_FRM_LEN * n_scanlines;
				log_debug("GOES blank frames added [tot/this] [%d/%d] heapcount [%ld] blank_frame_len [%d] scanlines [%d]",
						frags_left, cnt, heapcount, GOES_BLNK_FRM_LEN, n_scanlines);
			    }
			} else {
			    /** Use compressed blank frames for scanlines **/
			    /** Compress the frame and add to the memheap **/
			    memset(uncomprBuf, 0, (GOES_BLNK_FRM_LEN * n_scanlines));
			    memset(comprBuf, 0, MAXBYTES_DATA);
			    uncomprLen = 0;
			    comprLen = 0;

			    deflateData(uncomprBuf, (GOES_BLNK_FRM_LEN * n_scanlines), comprBuf, &comprLen, ANY_BLK);

			    for (int cnt = 0; cnt < frags_left; cnt++) {
				memcpy(memheap + heapcount, comprBuf, comprLen);
				MD5Update(md5ctxp, (unsigned char*)(memheap + heapcount), comprLen);
				heapcount += comprLen;
				log_debug("GOES compressed blank frames added heapcount = %ld blank frame size = %ld ", heapcount, comprLen );
			    }
			}

			log_notice("Total %d scanlines filled for block %d into prod seq %ld ", (n_scanlines * frags_left), frags_left, prod.seqno);
/**********************    NEW CODE    ********************************/
		    }/** end if fillScanlines */
		    else {

			ds_free();

			prod.head = NULL;
			prod.tail = NULL;

			continue;
		    }
                }

                if ((PNGINIT != 1) && (!PROD_COMPRESSED)) {
                    log_error("failed pnginit %d %d %s", sbn->datastream,
                            psh->pcat, PROD_NAME);
                    continue;
                }
                if (pdh->records_per_block < 1) {
                    log_error("records_per_block %d blocks_per_record %d "
                        "nx %d ny %d", pdh->records_per_block,
                        pdh->blocks_per_record, pdb->nx, pdb->ny);
                    log_error("source %d sector %d channel %d", pdb->source,
                        pdb->sector, pdb->channel);
                    log_error("nrec %d recsize %d date %02d%02d%02d %02d%02d "
                        "%02d.%02d", pdb->nrec, pdb->recsize, pdb->year,
                        pdb->month, pdb->day, pdb->hour, pdb->minute,
                        pdb->second, pdb->sechunds);
                    log_error("pshname %s", psh->pname);
                }
                if (!PROD_COMPRESSED) {
                    for (nscan = 0; (nscan * pdb->nx) < pdh->dbsize; nscan++) {
                        log_debug("png write nscan %d", nscan);
                        if (nscan >= pdh->records_per_block) {
                            log_error("nscan exceeding records per block %d [%d "
                                "%d %d]", pdh->records_per_block, nscan,
                                pdb->nx, pdh->dbsize);
                        }
                        else {
                          pngwrite(buf + dataoff + (nscan * pdb->nx));
                        }
                    }
                }
                else {
                    memcpy(memheap + heapcount, buf + dataoff, datalen);
                    MD5Update(md5ctxp, (unsigned char *) (memheap + heapcount), datalen);
                    heapcount += datalen;
                }
            } /* end if fragnum > 0 */
            else {
                if (!PROD_COMPRESSED) {
                    png_set_memheap(memheap, md5ctxp);
                    png_header(buf + dataoff, datalen);
                    /*
                     * Add 1 to number of scanlines, image ends with 
                     * f0f0f0f0...
                     */
                    pngout_init(pdb->nx, pdb->ny + 1);

                    PNGINIT = 1;
                }
                else {
                    memcpy(memheap + heapcount, buf + dataoff, datalen);
                    MD5Update(md5ctxp, (unsigned char*)(memheap + heapcount),
                        datalen);
                    heapcount += datalen;
                }
                log_notice("records_per_block %d blocks_per_record %d nx %d ny %d",
                    pdh->records_per_block, pdh->blocks_per_record, pdb->nx,
                    pdb->ny);
                log_notice("source %d sector %d channel %d", pdb->source,
                    pdb->sector, pdb->channel);
                log_notice("nrec %d recsize %d date %02d%02d%02d %02d%02d "
                    "%02d.%02d", pdb->nrec, pdb->recsize, pdb->year, pdb->month,
                    pdb->day, pdb->hour, pdb->minute, pdb->second,
                    pdb->sechunds);
                log_notice("pshname %s", psh->pname);
            }
            deflen = 0;
#ifdef RETRANS_SUPPORT
	    if (retrans_xmit_enable == OPTION_ENABLE) {
		if (buff_hdr->proc_blkno != 0){
		    /*acq_tbl->proc_prod_bytes_read += buff_hdr->buff_data_length;*/
		    acq_tbl->proc_prod_bytes_read += datalen;
		}
            }
#endif
	} // Product is GOES image (GOES == 1)
	else {
            /* If the product already has a FOS trailer, don't add
             * another....this will match what pqing(SDI) sees
             */
            if ((prod.nfrag != 0) && (prod.tail != NULL)) {
                if ((pfrag->fragnum != prod.tail->fragnum + 1) || (pfrag->seqno != prod.seqno)) {
                    log_error("Missing fragment in sequence, last %d/%d this "
                        "%d/%d\0", prod.tail->fragnum, prod.seqno, pfrag->fragnum, pfrag->seqno);

#ifdef RETRANS_SUPPORT
<<<<<<< HEAD
                    if (retrans_xmit_enable == OPTION_ENABLE) {
                	acq_tbl->proc_acqtab_prodseq_errs++;
                	log_debug("do_prod_mismatch() proc_base_prod_seqno_last = %d \n", acq_tbl->proc_base_prod_seqno_last);
                	do_prod_mismatch(acq_tbl,buff_hdr);
                	acq_tbl->proc_base_prod_seqno_last = buff_hdr->proc_prod_seqno;
                    }
=======
                                      if(retrans_xmit_enable == OPTION_ENABLE){
                                         acq_tbl->proc_acqtab_prodseq_errs++;
                                          log_debug("do_prod_mismatch() proc_base_prod_seqno_last = %d \n",
                                                acq_tbl->proc_base_prod_seqno_last);
                                          do_prod_mismatch(acq_tbl,buff_hdr);
                                          acq_tbl->proc_base_prod_seqno_last = buff_hdr->proc_prod_seqno;
                                      }
>>>>>>> 942620c9
#endif
                    if (inflateFrame) {
                	log_info("resetting inflate due to prod error....");
                	inflateData(buf + dataoff , datalen , uncomprBuf, &uncomprLen, END_BLK );
                    }

                    ds_free();

                    prod.head = NULL;
                    prod.tail = NULL;

                    continue;
                }
            }

            if ((prod.nfrag == 0) || (prod.nfrag == (pfrag->fragnum + 1))) {
                char testme[4];

                while (datalen > 4) {
                    memcpy(testme, buf + (dataoff + datalen - 4), 4);

                    if (memcmp(testme, FOS_TRAILER, 4) == 0) {
                        datalen -= 4;

                        log_debug("removing FOS trailer from %s", PROD_NAME);
                    }
                    else {
                        break;
                    }
                }
            }

            if (heapcount + datalen > heapsize) {
                /*
                 * this above wasn't big enough heapsize =
                 * prodalloc(psh->frags,4000+15,&memheap);
                 */
                log_error("Error in heapsize %d product size %d [%d %d], Punt!\0",
                    heapsize, (heapcount + datalen), heapcount, datalen);
                                
#ifdef RETRANS_SUPPORT
		if (retrans_xmit_enable == OPTION_ENABLE) {
		    /* Update Statistics */
		    acq_tbl->proc_tot_prods_lost_errs++;
		    /*  Abort entry and request retransmission */
		    prod_retrans_abort_entry(acq_tbl, prod.seqno, RETRANS_RQST_CAUSE_RCV_ERR);
		    generate_retrans_rqst(acq_tbl, prod.seqno, prod.seqno, RETRANS_RQST_CAUSE_RCV_ERR);
		    if (acq_tbl->proc_orig_prod_seqno_last != 0) {
			strcpy(log_buff, "RETRANS");
		    }

		    log_prod_end(log_buff, acq_tbl->proc_orig_prod_seqno_last,
				buff_hdr->proc_prod_seqno,buff_hdr->proc_blkno,
				buff_hdr->proc_prod_code, acq_tbl->proc_prod_bytes_read,
				acq_tbl->proc_prod_start_time);

		    acq_tbl->proc_base_prod_seqno_last = buff_hdr->proc_prod_seqno;
		}
#endif

                continue;
            }
/**********     NEW CODE - BEGIN        ***************/
            /**  If uncompress is requested via cmdline
             **  and frame is compressed then uncompress
             **  the frame and add to the heap
             **/
            if (inflateFrame)
        	log_debug(" inflateFrame = %d   PROD_COMPRESSED = %d seqno=%ld\n", inflateFrame, PROD_COMPRESSED, prod.seqno);

            	    /* Special case: For a given product, when first and intermediate frames are compressed
                       but not the last frame by uplink then last frame does not need
                       to be decompressed. But inflateData routine should be notified
                       to close the stream. Otherwise it would cause memory leak */

            if (inflateFrame) {
                if (pdh->dbno == 0){
                    log_debug("First Blk, initializing inflate prod %ld", prod.seqno);
                    inflateData(NULL, 0, NULL, &uncomprLen, BEGIN_BLK );
                }
            }
 
            if (inflateFrame && PROD_COMPRESSED) {
                if (pdh->dbno == 0) {
                    /** Only need to parse the first block for WMO and NNNXXX 
                     ** and get the offset required to pass on to inflate.
                     ** For other blocks, simply pass the buffer to inflate. **/

            	    wmo_offset = prod_get_WMO_offset(buf + dataoff, datalen, (size_t *)&wmolen);
            	    nnnxxx_offset =  prod_get_WMO_nnnxxx_offset(buf + dataoff, datalen, &nxlen);

            	    log_debug(" Block# %d  wmo_offset [%d] wmolen [%d] ", pdh->dbno, wmo_offset, wmolen);
            	    log_debug(" Block# %d  nnnxxx_offset [%d] nnxxlen [%d] ", pdh->dbno, nnnxxx_offset, nxlen);
            	    log_debug("Seq#:%ld Block# %d ",prod.seqno, pdh->dbno );
            	    if ((nnnxxx_offset == -1 && nxlen == 0) && (wmolen > 0)) {
                        /** Product does not contain NNNXXX **/
            		inflateData(buf + dataoff + wmolen, datalen - wmolen, uncomprBuf, &uncomprLen, ANY_BLK );
            	    } else {
            		/** Product has NNNXXX (AWIPS Prod ID) **/
            		if ((nnnxxx_offset > 0 && nxlen > 0) && (wmolen > 0)){
            		    inflateData(buf + dataoff + wmolen + nxlen, datalen - wmolen - nxlen, uncomprBuf, &uncomprLen, ANY_BLK );
            		}
            	    }
                } else { /** Continuation block **/
                    log_debug(" Block# %d  contd block", pdh->dbno);
                    inflateData(buf + dataoff , datalen , uncomprBuf, &uncomprLen, ANY_BLK );
                    log_debug("Seq#:%ld Block# %d  contd block ",prod.seqno, pdh->dbno);
                }

            	memcpy(memheap + heapcount, uncomprBuf, uncomprLen);
            	deflen = uncomprLen;
            	log_debug(" Block# %d inflated uncomprLen [%ld]", pdh->dbno, uncomprLen);
            } else {
                /** executed by default (when inflateFrame is not enabled or product is not compressed) **/
                memcpy(memheap + heapcount, buf + dataoff, datalen);

            	deflen = datalen;
            } /** end if-else pdh->blkno  == 0 **/

            MD5Update(md5ctxp, (unsigned char *) (memheap + heapcount), deflen);

#ifdef RETRANS_SUPPORT
            if (retrans_xmit_enable == OPTION_ENABLE) {
            	if (buff_hdr->proc_blkno != 0) {
            	    acq_tbl->proc_prod_bytes_read += datalen;
            	}
            }
#endif
	} // Product isn't GOES image (GOES == 0)

        pfrag->recsiz = deflen;
        heapcount += deflen;

        if (prod.head == NULL) {
            prod.head = pfrag;
            prod.tail = pfrag;
        }
        else {
            prod.tail->next = pfrag;
            prod.tail = pfrag;
        }
 
#ifdef RETRANS_SUPPORT
<<<<<<< HEAD
	if (((prod.nfrag == 0) || (prod.nfrag >= (pfrag->fragnum +1))) && (save_prod == 0)) {
	    if (log_is_enabled_info)
		log_info("Do not save prod [seqno=%ld] as its retrans dup fragnum/total fragments =[%d of %d] save_prod=[%d] \n",
			prod.seqno,pfrag->fragnum,prod.nfrag,save_prod);
	    ds_free ();
	    prod.head = NULL;
	    prod.tail = NULL;
	    PNGINIT = 0;
	} else {
=======
		 if(((prod.nfrag == 0) || (prod.nfrag >= (pfrag->fragnum +1))) && (save_prod == 0)){
                   log_info("Do not save prod [seqno=%ld] as its retrans dup fragnum/total fragments =[%d of %d] save_prod=[%d] \n",
			   prod.seqno,pfrag->fragnum,prod.nfrag,save_prod);
		   ds_free ();
		   prod.head = NULL;
		   prod.tail = NULL;
		   PNGINIT = 0;
		}else{
>>>>>>> 942620c9
#endif
	    if ((prod.nfrag == 0) || (prod.nfrag == (pfrag->fragnum + 1))) {
		if (inflateFrame) {
		    log_debug("uncompress ==> %d Last Blk, call inflateEnd prod %ld", inflateFrame,  prod.seqno);
		    inflateData(NULL, 0, NULL, &uncomprLen, END_BLK );
		}

		if (GOES == 1) {
		    if (PNGINIT == 1) {
			pngout_end();
			heapcount = png_get_prodlen();
		    }
		    else {
			log_debug("GOES product already compressed %d", heapcount);
		    }
		}

		if (log_is_enabled_info)
		    log_info("we should have a complete product %ld %ld/%ld %ld /heap "
				"%ld", prod.seqno, pfrag->seqno, prod.nfrag, pfrag->fragnum, (long) heapcount);
		if ((NWSTG == 1) && (heapcount > 4)) {
		    cnt = 4;                /* number of bytes to add for TRAILER */

                    /*
                     * Do a DDPLUS vs HDS check for NWSTG channel only
                     */
		    if (sbn->datastream == SBN_CHAN_NMC) {
                    /* nwstg channel */
			switch (psh->pcat) {
			    case PROD_CAT_TEXT:
			    case PROD_CAT_OTHER:
                            /* Do a quick check for non-ascii text products */
				if (!prod_isascii(PROD_NAME, memheap, heapcount))
				    psh->pcat += 100;       /* call these HDS */
				break;
			}
		    }

		    if (cnt > 0) {
			memcpy(memheap + heapcount, FOS_TRAILER + 4 - cnt, cnt);
			MD5Update(md5ctxp, (unsigned char*)(memheap + heapcount), cnt);
			heapcount += cnt;
		    }
		}

#ifdef RETRANS_SUPPORT
<<<<<<< HEAD
		if ((retrans_xmit_enable == OPTION_ENABLE) && (acq_tbl->read_distrib_enable & READ_CTL_DISCARD)) {
		    num_prod_discards++;
		    /* Set discard_prod to 1; Otherwise already stored prod may be requested for retransmit */
		    discard_prod=1;
		    if (log_is_enabled_info)
			log_info("No of products discarded = %ld prod.seqno=%ld \n ",num_prod_discards,prod.seqno);
		    prod_retrans_abort_entry(acq_tbl, prod.seqno, RETRANS_RQST_CAUSE_RCV_ERR);
		    acq_tbl->proc_base_prod_seqno_last = buff_hdr->proc_prod_seqno -1 ;
		    ds_free ();
		    prod.head = NULL;
		    prod.tail = NULL;
		    PNGINIT = 0;
		} else {
		    /* Do not insert prod into queue if its a duplicate product */
		    if (save_prod != 0)
=======
			if((retrans_xmit_enable == OPTION_ENABLE) && (acq_tbl->read_distrib_enable & READ_CTL_DISCARD)){
						num_prod_discards++;
						/* Set discard_prod to 1; Otherwise already stored prod may be requested for retransmit */
						discard_prod=1;
						log_info("No of products discarded = %ld prod.seqno=%ld \n ",num_prod_discards,prod.seqno);
						prod_retrans_abort_entry(acq_tbl, prod.seqno, RETRANS_RQST_CAUSE_RCV_ERR);
						acq_tbl->proc_base_prod_seqno_last = buff_hdr->proc_prod_seqno -1 ;
						ds_free ();
						prod.head = NULL;
						prod.tail = NULL;
						PNGINIT = 0;
			}else{
				/* Do not insert prod into queue if its a duplicate product */
				if(save_prod != 0)
>>>>>>> 942620c9
#endif
			process_prod(prod, PROD_NAME, memheap, heapcount, md5ctxp, productMaker->ldmProdQueue, psh, sbn);
#ifdef RETRANS_SUPPORT
		    	/* Update acq table with last processed seqno -Begin */
		    if (retrans_xmit_enable == OPTION_ENABLE) {
			acq_tbl->proc_base_prod_seqno_last = buff_hdr->proc_prod_seqno;
			log_info(" prod with seqno processed = %ld\n",acq_tbl->proc_base_prod_seqno_last);
		    }
                /* Update acq table with last processed seqno -End */
#endif

		    ds_free();

		    prod.head = NULL;
		    prod.tail = NULL;
		    PNGINIT = 0;

		    pthread_mutex_lock(&productMaker->mutex);
		    productMaker->nprods++;
		    pthread_mutex_unlock(&productMaker->mutex);
#ifdef RETRANS_SUPPORT
		}
#endif
	    } // Multiple products in frame or last fragment
	    else {
		log_debug("processing record %ld [%ld %ld]", prod.seqno, prod.nfrag, pfrag->fragnum);
		if ((pdh->transtype & 4) > 0) {
			log_error("Hmmm....should call completed product %ld [%ld %ld]",
					prod.seqno, prod.nfrag, pfrag->fragnum);
		}
	    }

#ifdef RETRANS_SUPPORT
	    if (retrans_xmit_enable == OPTION_ENABLE) {
		if (!(acq_tbl->read_distrib_enable & READ_CTL_DISCARD)) {
		    if (!discard_prod) {
			acq_tbl->proc_base_prod_seqno_last = buff_hdr->proc_prod_seqno;
			discard_prod = 0;
		    }
		}
	    }
#endif
	    /** Required to save only if decompression is requested via cmdline **/
	    if (inflateFrame || fillScanlines) {
		saved_sbn_struct = *sbn;
		saved_psh_struct = *psh;
		saved_pdb_struct = *pdb;
		saved_pdh_struct = *pdh;
		saved_nfrags = prod.nfrag;
		saved_prod_compr_flag = PROD_COMPRESSED;
		curr_prod_seqno = prod.seqno;
	    }
                
#ifdef RETRANS_SUPPORT
	}

        save_prod = 1;
#endif
        IOFF += (sbn->len + pdh->len + pdh->pshlen + pdh->dbsize);

        log_debug("look IOFF %ld datalen %ld (deflate %ld)", IOFF, datalen, deflen);
#ifdef RETRANS_SUPPORT
	if (retrans_xmit_enable == OPTION_ENABLE){
	    total_prods_retrans_rcvd = acq_tbl->proc_tot_prods_retrans_rcvd;     /* prods retrans rcvd by proc */
	    total_prods_retrans_rcvd_lost = acq_tbl->proc_tot_prods_retrans_rcvd_lost; /* prods retrans rcvd lost */
	    total_prods_retrans_rcvd_notlost = acq_tbl->proc_tot_prods_retrans_rcvd_notlost; /* prods rcvd not lost */
	    total_prods_retrans_rqstd = acq_tbl->proc_tot_prods_retrans_rqstd;    /* prods retrans requested */
	    total_prods_handled = acq_tbl->proc_tot_prods_handled;    /* prods retrans requested */
	    total_prods_lost_err = acq_tbl->proc_tot_prods_lost_errs;    /* prods retrans requested */
	    total_frame_cnt = acq_tbl->read_tot_buff_read;
	    total_frame_err = acq_tbl->read_frame_tot_lost_errs;
	    proc_orig_prod_seqno_last_save = acq_tbl->proc_orig_prod_seqno_last;
	}
#endif
    }

    if (NULL != memheap)
        free(memheap);

    productMaker->status = status;

    return NULL;
}

/**
 * Returns statistics since the last time this function was called or \link
 * pmStart() \endlink was called.
 */
void pmGetStatistics(
    ProductMaker* const     productMaker,       /**< [in] Pointer to the
                                                  *  product-maker */
    unsigned long* const    frameCount,         /**< [out] Number of frames */
    unsigned long* const    missedFrameCount,   /**< [out] Number of missed
                                                  *  frames */
    unsigned long* const    prodCount)          /**< [out] Number of products 
                                                  *  inserted into the
                                                  *  product-queue */
{
    (void)pthread_mutex_lock(&productMaker->mutex);

    *frameCount = productMaker->nframes;
    *missedFrameCount = productMaker->nmissed;
    *prodCount = productMaker->nprods;

    productMaker->nframes = 0;
    productMaker->nmissed = 0;
    productMaker->nprods = 0;

    (void)pthread_mutex_unlock(&productMaker->mutex);
}

/**
 * Returns the termination status of a product-maker
 *
 * This function is thread-compatible but not thread-safe.
 *
 * @retval 0    The FIFO was closed.
 * @retval 1    Usage failure. \c log_add() called.
 * @retval 2    O/S failure. \c log_add() called.
 */
int pmStatus(
    ProductMaker* const productMaker)   /**< [in] Pointer to the product-maker
                                          */
{
    return productMaker->status;
}

/**
 * Returns the status of a frame decommpression
 *
 * This function is thread-compatible but not thread-safe.
 *
 * @retval 0    The frame was successfully uncompressed.
 * @retval -1   Failed to uncompress.
 */

static int inflateData(
    const char		*inBuf,			/**< [in] Pointer to the frame buffer   */
    unsigned long	inLen,			/**< [in] Length of the compressed data */
    const char		*outBuf,		/**< [out] Pointer to uncompressed frame
     	     	     	     	     	     	  *  data buffer  */
    unsigned long	*outLen,		/**< [out] Length of uncompressed frame */
    unsigned int	blk)			/** Block position   **/
{
  
  int have;
  int readsz;
  int bsize;
  int zerr;
  int flush;
  char out[CHUNK_SZ];
  char in[CHUNK_SZ];
  int ret,nwrite,idx = -1;
  int savedByteCntr=0;
  unsigned char *dstBuf;
  int  firstCall = 1;
  int totalBytesIn=0;
  int inflatedBytes=0;
  int decompByteCounter = 0;
  int num=0;
  static int isStreamSet = FALSE;
  static z_stream i_zstrm;

  ret = Z_OK;
  readsz = 0;
  bsize = CHUNK_SZ;

 /** special case - close the stream when there is product error **/
  if(blk == END_BLK && isStreamSet) {
    ret = inflateEnd(&i_zstrm);
    if(ret < 0) {
      log_error("Fail inflateEnd %d [%s] ", ret, decode_zlib_err(ret));
      return (ret);
    }
   isStreamSet = FALSE;
   log_debug("inflateEnd called ......ret=%d", ret);
   return 0;
  }



  if(blk == BEGIN_BLK && !isStreamSet){
     log_debug("Received first Blk");
     memset(&i_zstrm, '\0', sizeof(z_stream));
     i_zstrm.zalloc = Z_NULL;
     i_zstrm.zfree = Z_NULL;
     i_zstrm.opaque = Z_NULL;

     if ((zerr = inflateInit(&i_zstrm)) != Z_OK) {
       log_error("ERROR %d inflateInit (%s)", zerr, decode_zlib_err(zerr));
       return -1;
     }
     isStreamSet = TRUE;
     return 0;
  }

  dstBuf = (unsigned char *) outBuf;

    log_debug("inflating now.. inlen[%ld] ", inLen);
/**************** NEW CODE FROM JAVA *******************/

    while(totalBytesIn < inLen ) {
      int compChunkSize = ((inLen - totalBytesIn) > 5120) ? 5120 :
                                                  (inLen - totalBytesIn);
      memcpy(in, inBuf + totalBytesIn, compChunkSize);

      i_zstrm.avail_in = inLen - totalBytesIn;
      i_zstrm.next_in = in ;

      i_zstrm.avail_out = CHUNK_SZ;
      i_zstrm.next_out = out;
      inflatedBytes = 0;

      while(ret != Z_STREAM_END) {
         ret  = inflate(&i_zstrm, Z_NO_FLUSH);
         if(ret < 0) {
          log_error(" Error %d inflate (%s)", ret, decode_zlib_err(ret));
          (void)inflateEnd(&i_zstrm);
          isStreamSet = FALSE;
           return ret;
         }
         inflatedBytes = CHUNK_SZ - i_zstrm.avail_out;

         if(inflatedBytes == 0) {
              log_notice("\n Unable to decompress data - truncated");
              break;
         }

         totalBytesIn += i_zstrm.total_in;
         decompByteCounter += inflatedBytes;

         if(totalBytesIn == inLen) {
              idx = getIndex(out, 0, inflatedBytes);
         }
         if(idx == -1) {
            /** search failed, so write all data **/
            memcpy(dstBuf + savedByteCntr, out, inflatedBytes);
         } else {
            /*memcpy(dstBuf + savedByteCntr, out, idx);*/
            memcpy(dstBuf + savedByteCntr, out, inflatedBytes);
         }
            savedByteCntr = decompByteCounter;
      }
      // Reset inflater for additional input
      ret = inflateReset(&i_zstrm);
      if(ret == Z_STREAM_ERROR){
        log_error(" Error %d inflateReset (%s)", ret, decode_zlib_err(ret));
        (void)inflateEnd(&i_zstrm);
        isStreamSet = FALSE;
        return ret;
      }
    }

/**************** NEW CODE FROM JAVA *******************/

  *outLen = decompByteCounter;
   return 0; 
}

/**
 * Returns the status of a frame commpression
 *
 * This function is thread-compatible but not thread-safe.
 *
 * @retval 0    The frame was successfully compressed.
 * @retval -1   Failed to compress.
 */

static int deflateData(
    const char		*inBuf,			/**< [in] Pointer to the frame buffer   */
    unsigned long	inLen,			/**< [in] Length of the uncompressed data */
    const char		*outBuf,		/**< [out] Pointer to compressed frame
						  *  data buffer  */
    unsigned long	*outLen,		/**< [out] Length of compressed frame */
    unsigned int	blk)
{
  
    int ret,idx = -1;
    int savedByteCntr=0;
    unsigned char in[CHUNK_SZ];
    unsigned char out[CHUNK_SZ];
    int flush;
    int  firstCall = 0;
    int totalBytesComp=0;
    int compressedBytes=0;
    int compressedByteCounter = 0;
    int zerr;
    unsigned char *dstBuf;
    static int isStreamSet = FALSE;
    static z_stream d_zstrm;

  log_debug(" Block [%d] deflating now.. inlen[%ld] isStreamSet %d ", blk, inLen, isStreamSet );
  if(blk == BEGIN_BLK && !isStreamSet){

        memset(&d_zstrm, '\0', sizeof(z_stream));
        d_zstrm.zalloc = Z_NULL;
        d_zstrm.zfree = Z_NULL;
        d_zstrm.opaque = Z_NULL;

        if ((zerr = deflateInit(&d_zstrm, Z_BEST_COMPRESSION)) != Z_OK) {
                log_error("ERROR %d deflateInit (%s)", zerr, decode_zlib_err(zerr));
                return -1;
        }
      isStreamSet = TRUE;
      return 0;
  }

   if(blk == END_BLK && isStreamSet){
        if ((zerr = deflateEnd(&d_zstrm)) != Z_OK) {
                log_error("ERROR %d deflateEnd (%s)", zerr, decode_zlib_err(zerr));
                return -1;
        }
     isStreamSet = FALSE;
     log_debug(" Calling deflateEnd to close deflate stream zerr = %d", zerr);
   }

    dstBuf = (unsigned char *) outBuf;

  totalBytesComp = 0;
 /************** NEW CODE   - FROM JAVA ********************/

   while(totalBytesComp != inLen ) {
      int compChunkSize = ((inLen - totalBytesComp) > 5120) ? 5120 : (inLen - totalBytesComp);
      memcpy(in, inBuf + totalBytesComp, compChunkSize);

      d_zstrm.avail_in = compChunkSize; /*srcLen - totalBytesComp;*/
      d_zstrm.next_in = in ;

      d_zstrm.avail_out = CHUNK_SZ;
      d_zstrm.next_out = out;

      totalBytesComp += compChunkSize;
      flush = (totalBytesComp >= inLen) ? Z_FINISH : Z_NO_FLUSH;

      compressedBytes = 0;

       do  {
         ret  = deflate(&d_zstrm, flush);
          if (ret < 0) {
              log_error("FAIL %d delate (%s}", ret, decode_zlib_err(ret));
              (void)deflateEnd(&d_zstrm);
               isStreamSet = FALSE;
               return (ret);
          }

         compressedBytes = CHUNK_SZ - d_zstrm.avail_out;
         if(compressedBytes == 0) {
              log_debug("\n Unable to compress data - truncated");
              break;
         }

          compressedByteCounter += compressedBytes;

          memcpy(dstBuf + savedByteCntr, out, compressedBytes);
          savedByteCntr = compressedByteCounter;
          log_debug(" aval_in [%ld] after deflate.. inlen[%ld] compBytes [%ld]", d_zstrm.avail_in, inLen, compressedBytes);
          if(d_zstrm.avail_in > 0){
            int ret1;
            memmove(in, d_zstrm.next_in, d_zstrm.avail_in);
            totalBytesComp += d_zstrm.avail_in;
            d_zstrm.avail_out = CHUNK_SZ;
            d_zstrm.next_out = out;
            ret1  = deflate(&d_zstrm, flush);
            if (ret1 < 0){  /* state not clobbered */
              log_error("FAIL %d delate (%s) ", ret, decode_zlib_err(ret1));
              deflateEnd(&d_zstrm);
              isStreamSet = FALSE;
              return (ret);
            }

            compressedBytes =  d_zstrm.avail_out;
            compressedByteCounter += compressedBytes;
            memcpy(dstBuf + savedByteCntr, out, compressedBytes);
            savedByteCntr = compressedByteCounter;
         }

       }while(ret == Z_FINISH);

       deflateReset(&d_zstrm);
      }
 
     
  *outLen = compressedByteCounter;
   return 0; 
}

/*******************************************************************************
FUNCTION NAME
        int prod_get_WMO_offset(char *buf, size_t buflen, size_t *p_wmolen)

FUNCTION DESCRIPTION
        Parse the wmo heading from buffer and load the appropriate prod
        info fields.  The following regular expressions will satisfy this
        parser.  Note this parser is not case sensative.
/*******************************************************************************
FUNCTION NAME
        int prod_get_WMO_offset(char *buf, size_t buflen, size_t *p_wmolen)

FUNCTION DESCRIPTION
        Parse the wmo heading from buffer and load the appropriate prod
        info fields.  The following regular expressions will satisfy this
        parser.  Note this parser is not case sensative.

        The WMO format is supposed to be...

        TTAAii CCCC DDHHMM[ BBB]\r\r\n
        [NNNXXX\r\r\n]

        This parser is generous with the ii portion of the WMO and all spaces
        are optional.  The TTAAII, CCCC, and DDHHMM portions of the WMO are
        required followed by at least 1 <cr> or <lf> with no other unparsed
        intervening characters. The following quasi-grammar describe what
        is matched.

        WMO = "TTAAII CCCC DDHHMM [BBB] CRCRLF [NNNXXX CRCRLF]"

        TTAAII = "[A-Z]{4}[0-9]{0,1,2}" | "[A-Z]{4} [0-9]" | "[A-Z]{3}[0-9]{3} "
        CCCC = "[A-Z]{4}"
        DDHHMM = "[ 0-9][0-9]{3,5}"
        BBB = "[A-Z0-9]{0-3}"
        CRCRLF = "[\r\n]+"
        NNNXXX = "[A-Z0-9]{0,4-6}"

        Most of the WMO's that fail to be parsed seem to be missing the ii
        altogether or missing part or all of the timestamp (DDHHMM)

PARAMETERS
        Type                    Name            I/O             Description
        char *                  buf                     I               buffer to parse for WMO
        size_t                  buflen          I               length of data in buffer
RETURNS
         offset to WMO from buf[0]
        -1: otherwise
*******************************************************************************/



#define WMO_TTAAII_LEN          6
#define WMO_CCCC_LEN            4
#define WMO_DDHHMM_LEN          6
#define WMO_DDHH_LEN            4
#define WMO_BBB_LEN                     3

#define WMO_T1  0
#define WMO_T2  1
#define WMO_A1  2
#define WMO_A2  3
#define WMO_I1  4
#define WMO_I2  5

#define NNN_LEN                 3
#define XXX_LEN                 3
#define AWIPSID_LEN             WMO_CCCC_LEN + NNN_LEN + XXX_LEN
#define MAX_SECLINE_LEN         40


static int prod_get_WMO_offset(char *buf, size_t buflen, size_t *p_wmolen)
{
        char *p_wmo;
        int i_bbb;
        int spaces;
        int     ttaaii_found = 0;
        int     ddhhmm_found = 0;
        int     crcrlf_found = 0;
        int     bbb_found = 0;
        int wmo_offset = -1;

        *p_wmolen = 0;

        for (p_wmo = buf; p_wmo + WMO_I2 + 1 < buf + buflen; p_wmo++) {
                if (isalpha(p_wmo[WMO_T1]) && isalpha(p_wmo[WMO_T2])
                                && isalpha(p_wmo[WMO_A1]) && isalpha(p_wmo[WMO_A2])) {
                        /* 'TTAAII ' */
                        if (isdigit(p_wmo[WMO_I1]) && isdigit(p_wmo[WMO_I2])
                                        && (isspace(p_wmo[WMO_I2+1]) || isalpha(p_wmo[WMO_I2+1]))) {
                                ttaaii_found = 1;
                                wmo_offset = p_wmo - buf;
                                p_wmo += WMO_I2 + 1;
                                break;
                        /* 'TTAAI C' */
                        } else if (isdigit(p_wmo[WMO_I1]) && isspace(p_wmo[WMO_I2])
                                        && (isspace(p_wmo[WMO_I2+1]) || isalpha(p_wmo[WMO_I2+1]))) {
                                ttaaii_found = 1;
                                wmo_offset = p_wmo - buf;
                                p_wmo += WMO_I1 + 1;
                                break;
                        /* 'TTAA I ' */
                        } else if (isspace(p_wmo[WMO_I1]) && isdigit(p_wmo[WMO_I2])
                                        && (isspace(p_wmo[WMO_I2+1]) || isalpha(p_wmo[WMO_I2+1]))) {
                                ttaaii_found = 1;
                                wmo_offset = p_wmo - buf;
                                p_wmo += WMO_I2 + 1;
                                break;
                        /* 'TTAAIC' */
                        } else if (isdigit(p_wmo[WMO_I1]) && isalpha(p_wmo[WMO_I2])) {
                                ttaaii_found = 1;
                                wmo_offset = p_wmo - buf;
                                p_wmo += WMO_I1 + 1;
                                break;
                        }
                } else if (isalpha(p_wmo[WMO_T1]) && isalpha(p_wmo[WMO_T2])
                                && isalpha(p_wmo[WMO_A1]) && isdigit(p_wmo[WMO_A2])) {
                        /* 'TTA#II ' */
                        if (isdigit(p_wmo[WMO_I1]) && isdigit(p_wmo[WMO_I2])
                                        && (isspace(p_wmo[WMO_I2+1]) || isalpha(p_wmo[WMO_I2+1]))) {
                                ttaaii_found = 1;
                                wmo_offset = p_wmo - buf;
                                p_wmo += WMO_I2 + 1;
                                break;
                        }
                } else if (!strncmp(p_wmo, "\r\r\n", 3)) {
                        /* got to EOH with no TTAAII found, check TTAA case below */
                        break;
                }
        }

        if (!ttaaii_found) {
                /* look for TTAA CCCC DDHHMM */
                for (p_wmo = buf; p_wmo + 9 < buf + buflen; p_wmo++) {
                        if (isalpha(p_wmo[WMO_T1]) && isalpha(p_wmo[WMO_T2])
                                        && isalpha(p_wmo[WMO_A1]) && isalpha(p_wmo[WMO_A2])
                                        && isspace(p_wmo[WMO_A2+1]) && isalpha(p_wmo[WMO_A2+2])
                                        && isalpha(p_wmo[WMO_A2+3]) && isalpha(p_wmo[WMO_A2+4])
                                        && isalpha(p_wmo[WMO_A2+5]) && isspace(p_wmo[WMO_A2+6])) {
                                ttaaii_found = 1;
                                wmo_offset = p_wmo - buf;
                                p_wmo += WMO_A2 + 1;
                                break;
                        } else if (!strncmp(p_wmo, "\r\r\n", 3)) {
                                /* got to EOH with no TTAA found, give up */
                                return -1;
                        }
                }
        }

        /* skip spaces if present */
        while (isspace(*p_wmo) && p_wmo < buf + buflen) {
                p_wmo++;
        }

        if (p_wmo + WMO_CCCC_LEN > buf + buflen) {
                return -1;
        } else if (isalpha(*p_wmo) && isalnum(*(p_wmo+1))
                        && isalpha(*(p_wmo+2)) && isalnum(*(p_wmo+3))) {
                p_wmo += WMO_CCCC_LEN;
        } else {
                return -1;
        }

        /* skip spaces if present */
        spaces = 0;
        while (isspace(*p_wmo) && p_wmo < buf + buflen) {
                p_wmo++;
                spaces++;
        }

        /* case1: check for 6 digit date-time group */
        if (p_wmo + 6 <= buf + buflen) {
                if (isdigit(*p_wmo) && isdigit(*(p_wmo+1))
                                && isdigit(*(p_wmo+2)) && isdigit(*(p_wmo+3))
                                && isdigit(*(p_wmo+4)) && isdigit(*(p_wmo+5))) {
                        ddhhmm_found = 1;
                        p_wmo += 6;
                }
        }

        /* case2: check for 4 digit date-time group */
        if (!ddhhmm_found && p_wmo + 5 <= buf + buflen) {
                if (isdigit(*p_wmo) && isdigit(*(p_wmo+1))
                                && isdigit(*(p_wmo+2)) && isdigit(*(p_wmo+3))
                                && isspace(*(p_wmo+4))) {
                        ddhhmm_found = 1;
                        p_wmo += 4;
                }
        }

        /* case3: check for leading 0 in date-time group being a space */
        if (!ddhhmm_found && p_wmo + 5 <= buf + buflen) {
                if (spaces > 1 && isdigit(*p_wmo) && isdigit(*(p_wmo+1))
                                && isdigit(*(p_wmo+2)) && isdigit(*(p_wmo+3))
                                && isdigit(*(p_wmo+4))) {
                        ddhhmm_found = 1;
                        p_wmo += 5;
                } else {
                        return -1;
                }
        }

        /* skip potential trailing 'Z' on dddhhmm */
        if (*p_wmo == 'Z') {
                p_wmo++;
        }
        /* Everything past this point is gravy, we'll return the current
           length if we don't get the expected [bbb] crcrlf
         */

        /* check if we have a <cr> and/or <lf>, parse bbb if present */
        while (p_wmo < buf + buflen) {
                if ((*p_wmo == '\r') || (*p_wmo == '\n')) {
                        crcrlf_found++;
                        p_wmo++;
                        if (crcrlf_found == 3) {
                                /* assume this is our complete cr-cr-lf */
                                break;
                        }
                } else if (crcrlf_found) {
                        /* pre-mature end of crcrlf */
                        p_wmo--;
                        break;
                } else if (isalpha(*p_wmo)) {
                        if (bbb_found) {
                                /* already have a bbb, give up here */
                                return wmo_offset;
                        }
                        for (i_bbb = 1; p_wmo + i_bbb < buf + buflen && i_bbb < WMO_BBB_LEN; i_bbb++) {
                                if (!isalpha(p_wmo[i_bbb])) {
                                        break; /* out of bbb parse loop */
                                }
                        }
                        if (p_wmo + i_bbb < buf + buflen && isspace(p_wmo[i_bbb])) {
                                bbb_found = 1;
                                p_wmo += i_bbb;
                        } else {
                                /* bbb is too long or maybe not a bbb at all, give up */
                                return wmo_offset;
                        }
                } else if (isspace(*p_wmo)) {
                        p_wmo++;
                } else {
                        /* give up */
                        return wmo_offset;
                }
        }

        /* update length to include bbb and crcrlf */
        *p_wmolen = p_wmo - buf - wmo_offset;

        return wmo_offset;
} /* end prod_get_WMO_offset() */

/*************************************************************************

FUNCTION NAME
        prod_get_WMO_nnnxxx_offset - ACQ product library routine

FUNCTION DESCRIPTION
        Get the offset and lenght of the NNNXXX following the WMO header The
        NNNXXX may follow the cr-cr-lf WMO termination.  Some checks are
        made to ensure that what follows the WMO header is indeed an NNNXXX.

PARAMETERS
        Type    Name                    I/O     Description
        char *  wmo_buff                I   pointer to start of wmo header in the data
        int     max_search              I       max len for WMO search in buff
        int *   p_len                   O       len for the nnnxxx including crcrlf

RETURNS
        0 for success -1 for failure

*******************************************************************************/

static int prod_get_WMO_nnnxxx_offset (
        char *wmo_buff,     /* pointer to start of wmo header in the data buffer */
        int max_search,         /* max len for WMO search in buff */
        int *p_len)                     /* len for the nnnxxx */
{
        char *  p_nnnxxx;
        int             offset;
        int             eow_flag;
        int             eoh_flag;
        int             fill_flag;

        *p_len = 0;
        eow_flag = 0;
        for (p_nnnxxx = wmo_buff; p_nnnxxx <= wmo_buff+max_search; p_nnnxxx++) {
                if (*p_nnnxxx == '\n' || *p_nnnxxx == '\r') {
                        eow_flag = 1;
                        if (!strncmp(p_nnnxxx, "\r\r\n", 3)) {
                                p_nnnxxx += 3;
                                break;
                        }
                }
                else if (eow_flag) {
                        break;
                }
        }

        if (!eow_flag) {
                return -1;
        }

        offset = p_nnnxxx - wmo_buff;

        fill_flag = 0;
        eoh_flag = 0;
        for (*p_len = 0; p_nnnxxx <= wmo_buff+max_search; p_nnnxxx++, (*p_len)++) {
                /* maximum length check */
                if (*p_len > NNN_LEN + XXX_LEN && !eoh_flag) {
                        return -1;
                }
                /* NNNXXX may contain fill characters */
                if (*p_nnnxxx == ' ') {
                        fill_flag = 1;
                }
                /* loose check for crcrlf terminator */
                else if (*p_nnnxxx == '\n' || *p_nnnxxx == '\r') {
                        eoh_flag = 1;
                }
                /* we at least got a cr or a lf so assume the header is OK */
                else if (eoh_flag) {
                        return offset;
                }
                /* Found an embedded space -- assume this is not an NNNXXX */
                else if (fill_flag) {
                        return -1;
                }
                /* NNNXXX must be all upper-case alpha-numeric */
                else if (!(isalpha(*p_nnnxxx) && isupper(*p_nnnxxx))
                                && !isdigit(*p_nnnxxx)) {
                        return -1;
                }

                /* minimum length check, NNNXXX may contain a fill character or 2 (LEK) */
                if ((fill_flag || eoh_flag) && *p_len < NNN_LEN + XXX_LEN - 2) {
                        return -1;
                }

                /* check for official terminator, if we found it we are done */
                if (eoh_flag && !strncmp(p_nnnxxx, "\r\r\n", 3)) {
                        (*p_len)+=3;
                        return offset;
                }
        }
        return -1;
}

static char *decode_zlib_err(int err)
{
        static struct {
                int             code;
                char *  desc;
        } errtab[] = {
                {       Z_OK,                           "OK"                    },
                {       Z_STREAM_END,           "STREAM_END"    },
                {       Z_NEED_DICT,            "NEED_DICT"             },
                {       Z_ERRNO,                        "ERRNO"                 },
                {       Z_STREAM_ERROR,         "STREAM_ERROR"  },
                {       Z_DATA_ERROR,           "DATA_ERROR"    },
                {       Z_MEM_ERROR,            "MEM_ERROR"             },
                {       Z_BUF_ERROR,            "BUF_ERROR"             },
                {       Z_VERSION_ERROR,        "VERSION_ERROR" },
                {       0,                                      ""                              }
        };

        int i;

        for (i = 0; *errtab[i].desc ; i++) {
                if (err == errtab[i].code) {
                        break;
                }
        }

        if (errtab[i].code == Z_ERRNO) {
                return strerror(errno);
        } else {
                return errtab[i].desc;
        }
}

static int getIndex(char *arr, int pos, int sz)
{
  int index = -1;
  int ii;

  for(ii = pos; ii < sz; ii++) {
    if(arr[ii] == -1) {
      index = ii;
      break;
    }
  }

  if(index != -1 && (index + 3 <= sz -1)) {
    if(!(arr[index] == -1 && arr[index + 1] == 0 &&
          arr[index + 2] == -1 && arr[index + 3] == 0)) {
            index = getIndex(arr, index+1, sz);
    }
  }else {
         index = -1;
  }

  return index;

}
<|MERGE_RESOLUTION|>--- conflicted
+++ resolved
@@ -239,7 +239,6 @@
 
         /*** For Retranmission Purpose  ***/
 #ifdef RETRANS_SUPPORT
-<<<<<<< HEAD
     log_debug(" retrans_xmit_enable = %d   transfer_type = %s sbn_channel_name=%s \n",
 		retrans_xmit_enable, transfer_type, sbn_channel_name);
 
@@ -256,50 +255,11 @@
 	}
 
 	retrans_tbl_size = sizeof(PROD_RETRANS_TABLE);
-=======
-       log_debug(" retrans_xmit_enable = %d   transfer_type = %s sbn_channel_name=%s \n",retrans_xmit_enable,transfer_type,sbn_channel_name);
-
-       if((retrans_xmit_enable == OPTION_ENABLE) && (!strcmp(transfer_type,"MHS") || !strcmp(transfer_type,"mhs"))){
-                idx = get_cpio_addr(mcastAddr);
-                if( idx >= 0 && idx < NUM_CPIO_ENTRIES){
-                    global_cpio_fd = cpio_tbl[idx].cpio_fd;
-                    global_cpio_addr = cpio_tbl[idx].cpio_addr;
- 	            log_debug("Global cpio_addr  = 0x%x Global cpio_fd = %d \n",global_cpio_addr,global_cpio_fd);
-                }else{
-                    log_error("Invalid multicast address provided");
-                    status = -1;
-	  	    return NULL;	
-                 }
-
-		 retrans_tbl_size = sizeof(PROD_RETRANS_TABLE);
-
-		/** Modified to setup retrans table on per channel basis - Sathya - 14-Mar'2013 **/
-
-		 retrans_tbl_size += (sizeof(PROD_RETRANS_ENTRY) * GET_RETRANS_CHANNEL_ENTRIES(sbn_type));
-
-                /****   
-		 retrans_tbl_size += (sizeof(PROD_RETRANS_ENTRY) * DEFAULT_RETRANS_ENTRIES_NMC);
-		 retrans_tbl_size += (sizeof(PROD_RETRANS_ENTRY) * DEFAULT_RETRANS_ENTRIES_NMC1);
-		 retrans_tbl_size += (sizeof(PROD_RETRANS_ENTRY) * DEFAULT_RETRANS_ENTRIES_NMC2);
-		 retrans_tbl_size += (sizeof(PROD_RETRANS_ENTRY) * DEFAULT_RETRANS_ENTRIES_NMC3);
-		 retrans_tbl_size += (sizeof(PROD_RETRANS_ENTRY) * DEFAULT_RETRANS_ENTRIES_GOES_EAST);
-		 retrans_tbl_size += (sizeof(PROD_RETRANS_ENTRY) * DEFAULT_RETRANS_ENTRIES_NOAAPORT_OPT);
-		****/
-
-
-		p_prod_retrans_table = (PROD_RETRANS_TABLE *) malloc (retrans_tbl_size);
-		if(p_prod_retrans_table == NULL){
-		   log_error("Unable to allocate memory for retrans table..Quitting.\n");
-                   status = -1;
-	  	   return NULL;	
-		}
->>>>>>> 942620c9
 
 /** Modified to setup retrans table on per channel basis - Sathya - 14-Mar'2013 **/
 
 	retrans_tbl_size += (sizeof(PROD_RETRANS_ENTRY) * GET_RETRANS_CHANNEL_ENTRIES(sbn_type));
 
-<<<<<<< HEAD
 	p_prod_retrans_table = (PROD_RETRANS_TABLE *) malloc (retrans_tbl_size);
 	if (p_prod_retrans_table == NULL) {
 	    log_error("Unable to allocate memory for retrans table..Quitting.\n");
@@ -319,13 +279,10 @@
 
 	GET_SHMPTR(global_acq_tbl,ACQ_TABLE,ACQ_TABLE_SHMKEY,DEBUGGETSHM);
 
-=======
->>>>>>> 942620c9
 	log_debug("Global acquisition table = 0x%x cpio_fd = %d \n",global_acq_tbl,global_cpio_fd);
 	acq_tbl = &global_acq_tbl[global_cpio_fd];
 
 	log_debug("Obtained acquisition table = 0x%x \n",acq_tbl);
-<<<<<<< HEAD
 
 	buff_hdr = (BUFF_HDR *) malloc(sizeof(BUFF_HDR));
 	if (init_buff_hdr(buff_hdr) < 0) {
@@ -337,8 +294,6 @@
 	    if (p_prod_retrans_table) {
 		free(p_prod_retrans_table);
 	    }
-=======
->>>>>>> 942620c9
 
 	    status = -1;
 	    return NULL;
@@ -347,33 +302,9 @@
 	acq_tbl->pid = getpid();
 	acq_tbl->link_id = global_cpio_fd;
 	acq_tbl->link_addr = global_cpio_addr;
-	if (log_is_enabled_info) {
-	    log_info("Initialized acq_tbl  = 0x%x & buff_hdr = 0x%x pid = %d \n",acq_tbl,buff_hdr,acq_tbl->pid);
-	    log_info("Global link id = %d  Global link addr = %ld \n",acq_tbl->link_id,acq_tbl->link_addr);
-	    log_info("acq_tbl->read_distrib_enable = 0x%x \n",acq_tbl->read_distrib_enable);
-	}
-<<<<<<< HEAD
-=======
-	*/
-	
-	 buff_hdr = (BUFF_HDR *) malloc(sizeof(BUFF_HDR));
-	 if(init_buff_hdr(buff_hdr) < 0){
-		log_error("Unable to initialize buffer header \n");
-		if(acq_tbl)
-			free(acq_tbl);
-		if(p_prod_retrans_table)
-		  free(p_prod_retrans_table);
-                status = -1;
-	  	return NULL;	
-	 }
-
-	 acq_tbl->pid = getpid();
-	 acq_tbl->link_id = global_cpio_fd;
-	 acq_tbl->link_addr = global_cpio_addr;
- 	 log_info("Initialized acq_tbl  = 0x%x & buff_hdr = 0x%x pid = %d \n",acq_tbl,buff_hdr,acq_tbl->pid);
-	 log_info("Global link id = %d  Global link addr = %ld \n",acq_tbl->link_id,acq_tbl->link_addr);
-	 log_info("acq_tbl->read_distrib_enable = 0x%x \n",acq_tbl->read_distrib_enable);
->>>>>>> 942620c9
+        log_info("Initialized acq_tbl  = 0x%x & buff_hdr = 0x%x pid = %d \n",acq_tbl,buff_hdr,acq_tbl->pid);
+        log_info("Global link id = %d  Global link addr = %ld \n",acq_tbl->link_id,acq_tbl->link_addr);
+        log_info("acq_tbl->read_distrib_enable = 0x%x \n",acq_tbl->read_distrib_enable);
     }
 /*** For Retranmission Purpose  ***/
 #endif
@@ -504,18 +435,12 @@
         }                               /* "last_sbn_seqno" initialized */
         last_sbn_seqno = sbn->seqno;
 
-<<<<<<< HEAD
-        if (log_is_enabled_info)
-            log_info("SBN seqnumber %ld", sbn->seqno);
-        if (log_is_enabled_info)
-            log_info("SBN datastream %d command %d", sbn->datastream, sbn->command);
-=======
         log_info("SBN seqnumber %ld", sbn->seqno);
         log_info("SBN datastream %d command %d", sbn->datastream, sbn->command);
->>>>>>> 942620c9
         log_debug("SBN version %d length offset %d", sbn->version, sbn->len);
 
-        if (((sbn->command != SBN_CMD_DATA) && (sbn->command != SBN_CMD_TIME)) || (sbn->version != 1)) {
+        if (((sbn->command != SBN_CMD_DATA) && (sbn->command != SBN_CMD_TIME)) ||
+                (sbn->version != 1)) {
             log_error("Unknown sbn command/version %d PUNT", sbn->command);
             continue;
         }
@@ -583,8 +508,10 @@
         }
 
         log_debug("header length %ld [pshlen = %d]", pdh->len + pdh->pshlen, pdh->pshlen);
-        log_debug("blocks per record %ld records per block %ld\n", pdh->blocks_per_record, pdh->records_per_block);
-        log_debug("product seqnumber %ld block number %ld data block size %ld", pdh->seqno, pdh->dbno, pdh->dbsize);
+        log_debug("blocks per record %ld records per block %ld\n", pdh->blocks_per_record,
+                pdh->records_per_block);
+        log_debug("product seqnumber %ld block number %ld data block size %ld", pdh->seqno,
+                pdh->dbno, pdh->dbsize);
 
         /* Stop here if no psh */
         if ((pdh->pshlen == 0) && (pdh->transtype == 0)) {
@@ -600,9 +527,10 @@
 #endif
         if (pdh->pshlen != 0) {
             if (fifo_getBytes(fifo, buf + sbn->len + pdh->len, pdh->pshlen) != 0) {
-                log_error("problem reading psh");
+                        log_error("problem reading psh");
                 continue;
-            } else {
+            }
+            else {
                 log_debug("read psh %d", pdh->pshlen);
             }
 
@@ -630,7 +558,8 @@
             log_debug("product header flag %d, version %d", psh->hflag, psh->version);
             log_debug("prodspecific data length %ld", psh->psdl);
             log_debug("bytes per record %ld", psh->bytes_per_record);
-            log_debug("Fragments = %ld category %d ptype %d code %d", psh->frags, psh->pcat, psh->ptype, psh->pcode);
+            log_debug("Fragments = %ld category %d ptype %d code %d", psh->frags, psh->pcat,
+                    psh->ptype, psh->pcode);
             if (psh->frags < 0)
                 log_error("check psh->frags %d", psh->frags);
             if (psh->origrunid != 0)
@@ -643,7 +572,6 @@
             log_debug("original run id %ld", psh->origrunid);
 
 #ifdef RETRANS_SUPPORT
-<<<<<<< HEAD
             /* Update acq table stats - Begin */
             if (retrans_xmit_enable == OPTION_ENABLE) {
 		buff_hdr->buff_data_length = pdh->dbsize;
@@ -705,86 +633,14 @@
 		    save_prod = 0;
 		    acq_tbl->proc_base_prod_seqno_last = buff_hdr->proc_prod_seqno;
 		    /* Current prod discarded and continue with next */
-		} else if (retrans_val == PROD_DUPLICATE_NOMATCH) {
+		}
+		else if (retrans_val == PROD_DUPLICATE_NOMATCH) {
 			strcpy(log_buff,"SAVE RETRANS");
 			log_prod_end(log_buff, acq_tbl->proc_orig_prod_seqno_last, buff_hdr->proc_prod_seqno,
 				buff_hdr->proc_blkno, buff_hdr->proc_prod_code, acq_tbl->proc_prod_bytes_read,
 				acq_tbl->proc_prod_start_time);
 		}
 	    }
-=======
-				/* Update acq table stats - Begin */
-			if(retrans_xmit_enable == OPTION_ENABLE){
-			
-				buff_hdr->buff_data_length = pdh->dbsize;
-				if(pdh->dbno == 0) {
-						/* Assume first block */
-					acq_tbl->proc_base_prod_type_last = psh->ptype;
-					acq_tbl->proc_base_prod_cat_last = psh->pcat;
-					acq_tbl->proc_base_prod_code_last = psh->pcode;
-					acq_tbl->proc_prod_NCF_rcv_time = (time_t)psh->rectime;
-					acq_tbl->proc_prod_NCF_xmit_time = (time_t)psh->transtime;
-					if(psh->hflag & XFR_PROD_RETRANSMIT){
-					   acq_tbl->proc_orig_prod_seqno_last = psh->seqno;
-					   acq_tbl->proc_orig_prod_run_id = psh->origrunid;
-					   log_debug("ORIG SEQ# = %ld	CURR SEQ#: %ld \n",acq_tbl->proc_orig_prod_seqno_last,pdh->seqno);
-					}else{
-                                           acq_tbl->proc_orig_prod_seqno_last = 0;
-                                           acq_tbl->proc_orig_prod_run_id = 0;
-					}
-					acq_tbl->proc_prod_run_id = psh->runid;
-					buff_hdr->buff_datahdr_length = psh->psdl;
-					time(&acq_tbl->proc_prod_start_time);
-					acq_tbl->proc_tot_prods_handled++;
-				}else{
-						buff_hdr->buff_datahdr_length = 0;
-				 }
-				buff_hdr->proc_prod_seqno= pdh->seqno;
-				buff_hdr->proc_blkno = pdh->dbno;
-				buff_hdr->proc_sub_code = 0;
-				buff_hdr->proc_prod_flag = pdh->transtype;
-					
-				acq_tbl->proc_base_channel_type_last = buff_hdr->read_channel_type;
-				buff_hdr->proc_prod_type = acq_tbl->proc_base_prod_type_last;
-				buff_hdr->proc_prod_code = acq_tbl->proc_base_prod_code_last;
-				buff_hdr->proc_prod_cat = acq_tbl->proc_base_prod_cat_last;
-					
-				acq_tbl->proc_prod_bytes_read = buff_hdr->buff_data_length;
-						
-				/* Check prod_seqno for lost products */
-				if((buff_hdr->proc_prod_seqno - acq_tbl->proc_base_prod_seqno_last) != 1){
-					do_prod_lost(buff_hdr,acq_tbl);
-				}
-				retrans_val = prod_retrans_ck(acq_tbl, buff_hdr, &orig_arrive_time);
-				log_buff[0] = '\0'; 		
-				if((retrans_val == PROD_DUPLICATE_DISCARD) ||
-					((retrans_val == PROD_DUPLICATE_MATCH) &&
-					(acq_tbl->proc_retransmit_ctl_flag & ENABLE_RETRANS_DUP_MATCH_DISCARD)) ||
-					((retrans_val == PROD_DUPLICATE_NOMATCH) &&
-					(acq_tbl->proc_retransmit_ctl_flag & ENABLE_RETRANS_DUP_NOMATCH_DISCARD))){
-						/* Log product details and discard the product */
-						strcpy(log_buff,"DISCARD");
-						if(acq_tbl->proc_orig_prod_seqno_last != 0){
-							strcat(log_buff, "/RETRANS");
-						}
-								
-						log_prod_end(log_buff, acq_tbl->proc_orig_prod_seqno_last,
-									buff_hdr->proc_prod_seqno,buff_hdr->proc_blkno,
-									buff_hdr->proc_prod_code, acq_tbl->proc_prod_bytes_read,orig_arrive_time);
-						save_prod = 0;
-						acq_tbl->proc_base_prod_seqno_last = buff_hdr->proc_prod_seqno;
-						/* Current prod discarded and continue with next */
-						/*continue; */
-					}else{
-						if(retrans_val == PROD_DUPLICATE_NOMATCH){
-							strcpy(log_buff,"SAVE RETRANS");
-							log_prod_end(log_buff, acq_tbl->proc_orig_prod_seqno_last,
-							buff_hdr->proc_prod_seqno,buff_hdr->proc_blkno,
-							buff_hdr->proc_prod_code, acq_tbl->proc_prod_bytes_read,acq_tbl->proc_prod_start_time);
-					  }
-				   }
-			  }
->>>>>>> 942620c9
 #endif
 
             if (prod.head != NULL) {
@@ -908,7 +764,8 @@
                     PNGINIT = 0;
                 }
 
-                log_error("Product definition header version %d pdhlen %d", pdh->version, pdh->len);
+                log_error("Product definition header version %d pdhlen %d", pdh->version,
+                        pdh->len);
                 log_error("PDH transfer type %u", pdh->transtype);
 
                 if ((pdh->transtype & 8) > 0)
@@ -964,7 +821,8 @@
             MD5Init(md5ctxp);
 
             if (GOES == 1) {
-                if (readpdb (buf + IOFF + sbn->len + pdh->len + pdh->pshlen, psh, pdb, PROD_COMPRESSED, pdh->dbsize) == -1) {
+                if (readpdb (buf + IOFF + sbn->len + pdh->len + pdh->pshlen, psh, pdb,
+                        PROD_COMPRESSED, pdh->dbsize) == -1) {
                     log_error ("Error reading pdb, punt");
                     continue;
                 }
@@ -1287,22 +1145,13 @@
                         "%d/%d\0", prod.tail->fragnum, prod.seqno, pfrag->fragnum, pfrag->seqno);
 
 #ifdef RETRANS_SUPPORT
-<<<<<<< HEAD
                     if (retrans_xmit_enable == OPTION_ENABLE) {
                 	acq_tbl->proc_acqtab_prodseq_errs++;
-                	log_debug("do_prod_mismatch() proc_base_prod_seqno_last = %d \n", acq_tbl->proc_base_prod_seqno_last);
+                	log_debug("do_prod_mismatch() proc_base_prod_seqno_last = %d \n",
+                	        acq_tbl->proc_base_prod_seqno_last);
                 	do_prod_mismatch(acq_tbl,buff_hdr);
                 	acq_tbl->proc_base_prod_seqno_last = buff_hdr->proc_prod_seqno;
                     }
-=======
-                                      if(retrans_xmit_enable == OPTION_ENABLE){
-                                         acq_tbl->proc_acqtab_prodseq_errs++;
-                                          log_debug("do_prod_mismatch() proc_base_prod_seqno_last = %d \n",
-                                                acq_tbl->proc_base_prod_seqno_last);
-                                          do_prod_mismatch(acq_tbl,buff_hdr);
-                                          acq_tbl->proc_base_prod_seqno_last = buff_hdr->proc_prod_seqno;
-                                      }
->>>>>>> 942620c9
 #endif
                     if (inflateFrame) {
                 	log_info("resetting inflate due to prod error....");
@@ -1446,26 +1295,14 @@
         }
  
 #ifdef RETRANS_SUPPORT
-<<<<<<< HEAD
 	if (((prod.nfrag == 0) || (prod.nfrag >= (pfrag->fragnum +1))) && (save_prod == 0)) {
-	    if (log_is_enabled_info)
-		log_info("Do not save prod [seqno=%ld] as its retrans dup fragnum/total fragments =[%d of %d] save_prod=[%d] \n",
-			prod.seqno,pfrag->fragnum,prod.nfrag,save_prod);
+            log_info("Do not save prod [seqno=%ld] as its retrans dup fragnum/total fragments =[%d of %d] save_prod=[%d] \n",
+                    prod.seqno,pfrag->fragnum,prod.nfrag,save_prod);
 	    ds_free ();
 	    prod.head = NULL;
 	    prod.tail = NULL;
 	    PNGINIT = 0;
 	} else {
-=======
-		 if(((prod.nfrag == 0) || (prod.nfrag >= (pfrag->fragnum +1))) && (save_prod == 0)){
-                   log_info("Do not save prod [seqno=%ld] as its retrans dup fragnum/total fragments =[%d of %d] save_prod=[%d] \n",
-			   prod.seqno,pfrag->fragnum,prod.nfrag,save_prod);
-		   ds_free ();
-		   prod.head = NULL;
-		   prod.tail = NULL;
-		   PNGINIT = 0;
-		}else{
->>>>>>> 942620c9
 #endif
 	    if ((prod.nfrag == 0) || (prod.nfrag == (pfrag->fragnum + 1))) {
 		if (inflateFrame) {
@@ -1512,13 +1349,11 @@
 		}
 
 #ifdef RETRANS_SUPPORT
-<<<<<<< HEAD
 		if ((retrans_xmit_enable == OPTION_ENABLE) && (acq_tbl->read_distrib_enable & READ_CTL_DISCARD)) {
 		    num_prod_discards++;
 		    /* Set discard_prod to 1; Otherwise already stored prod may be requested for retransmit */
 		    discard_prod=1;
-		    if (log_is_enabled_info)
-			log_info("No of products discarded = %ld prod.seqno=%ld \n ",num_prod_discards,prod.seqno);
+                    log_info("No of products discarded = %ld prod.seqno=%ld \n ",num_prod_discards,prod.seqno);
 		    prod_retrans_abort_entry(acq_tbl, prod.seqno, RETRANS_RQST_CAUSE_RCV_ERR);
 		    acq_tbl->proc_base_prod_seqno_last = buff_hdr->proc_prod_seqno -1 ;
 		    ds_free ();
@@ -1528,22 +1363,6 @@
 		} else {
 		    /* Do not insert prod into queue if its a duplicate product */
 		    if (save_prod != 0)
-=======
-			if((retrans_xmit_enable == OPTION_ENABLE) && (acq_tbl->read_distrib_enable & READ_CTL_DISCARD)){
-						num_prod_discards++;
-						/* Set discard_prod to 1; Otherwise already stored prod may be requested for retransmit */
-						discard_prod=1;
-						log_info("No of products discarded = %ld prod.seqno=%ld \n ",num_prod_discards,prod.seqno);
-						prod_retrans_abort_entry(acq_tbl, prod.seqno, RETRANS_RQST_CAUSE_RCV_ERR);
-						acq_tbl->proc_base_prod_seqno_last = buff_hdr->proc_prod_seqno -1 ;
-						ds_free ();
-						prod.head = NULL;
-						prod.tail = NULL;
-						PNGINIT = 0;
-			}else{
-				/* Do not insert prod into queue if its a duplicate product */
-				if(save_prod != 0)
->>>>>>> 942620c9
 #endif
 			process_prod(prod, PROD_NAME, memheap, heapcount, md5ctxp, productMaker->ldmProdQueue, psh, sbn);
 #ifdef RETRANS_SUPPORT
