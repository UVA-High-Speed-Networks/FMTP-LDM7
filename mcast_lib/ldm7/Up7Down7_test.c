--- conflicted
+++ resolved
@@ -669,13 +669,9 @@
 
     const struct in_addr mcastIface = {inet_addr(LOCAL_HOST)};
 
-<<<<<<< HEAD
     // The upstream multicast manager takes responsibility for freeing
     // `mcastInfo`
     status = umm_addSndr(mcastIface, mcastInfo, 2, localVcEnd,
-=======
-    status = umm_addPotentialSender(mcastIface, mcastInfo, 2, localVcEnd,
->>>>>>> 3430ed36
             fmtpSubnet, UP7_PQ_PATHNAME);
     if (status) {
         log_flush_error();
