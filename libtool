--- conflicted
+++ resolved
@@ -1,11 +1,7 @@
 #! /bin/sh
 
 # libtool - Provide generalized library-building support services.
-<<<<<<< HEAD
-# Generated automatically by config.status (ldm) 6.11.4.11
-=======
 # Generated automatically by config.status (ldm) 6.11.4
->>>>>>> 5c04eaf4
 # Libtool was configured on host gilda.unidata.ucar.edu:
 # NOTE: Changes made to this file will be lost: look at ltmain.sh.
 #
