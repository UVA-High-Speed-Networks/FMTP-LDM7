--- conflicted
+++ resolved
@@ -86,7 +86,6 @@
  */
 static const char*           mcastIface;
 /**
- *
  * Termination signals.
  */
 static const int             termSigs[] = {SIGINT, SIGTERM};
@@ -304,8 +303,8 @@
  */
 static int
 mls_decodeOperands(
-        int                         argc,
-        char* const* restrict       argv,
+        int                          argc,
+        char* const* restrict        argv,
         const char** const restrict groupAddr)
 {
     int status;
@@ -323,7 +322,6 @@
         }
         else {
             CidrAddr* subnet = cidrAddr_parse(*argv++);
-
             if (subnet == NULL) {
                 log_add("Invalid FMTP subnet specification: \"%s\"",
                         *--argv);
@@ -815,32 +813,10 @@
 }
 
 static Ldm7Status
-startAuthorization(
-        const CidrAddr* const fmtpSubnet,
-        const feedtypet       feed)
+startAuthorization(const CidrAddr* const fmtpSubnet)
 {
     Ldm7Status status;
-<<<<<<< HEAD
-
-    if (read_conf(getLdmdConfigPath(), 0, 0, 0) != 0) {
-        log_add("Couldn't read LDM configuration-file");
-        status = LDM7_LOGIC;
-    }
-    else {
-        inAddrPool = inAddrPool_new(fmtpSubnet);
-        if (inAddrPool == NULL) {
-            log_add_syserr("Couldn't create pool of available IP addresses");
-            status = LDM7_SYSTEM;
-        }
-        else {
-            authorizer = auth_new(inAddrPool, feed);
-            if (authorizer == NULL) {
-                log_add_syserr("Couldn't create authorizer of remote clients");
-            }
-            else {
-                mldmCmdSrvr = mldmSrvr_new(inAddrPool);
-                if (mldmCmdSrvr == NULL) {
-=======
+
     fmtpClntAddrPool = inAddrPool_new(fmtpSubnet);
     if (fmtpClntAddrPool == NULL) {
         log_add_syserr("Couldn't create pool of available IP addresses");
@@ -862,35 +838,13 @@
                 status = pthread_create(&mldmCmdSrvrThrd, NULL, runMldmSrvr,
                         mldmCmdSrvr);
                 if (status) {
->>>>>>> bc972e47
                     log_add_syserr("Couldn't create multicast LDM RPC "
-                            "command-server");
+                            "command-server thread");
+                    mldmSrvr_free(mldmCmdSrvr);
+                    mldmCmdSrvr = NULL;
                     status = LDM7_SYSTEM;
                 }
                 else {
-<<<<<<< HEAD
-                    status = pthread_create(&mldmSrvrThread, NULL, runMldmSrvr,
-                            mldmCmdSrvr);
-                    if (status) {
-                        log_add_syserr("Couldn't create multicast LDM RPC "
-                                "command-server thread");
-                        mldmSrvr_free(mldmCmdSrvr);
-                        mldmCmdSrvr = NULL;
-                        status = LDM7_SYSTEM;
-                    }
-                    else {
-                        mldmSrvrPort = mldmSrvr_getPort(mldmCmdSrvr);
-                        status = LDM7_OK;
-                    }
-                } // `mldmSrvr` set
-                if (status)
-                    auth_delete(authorizer);
-            } // `authorizer` set
-            if (status)
-                inAddrPool_delete(inAddrPool);
-        } // `inAddrPool` set
-    }
-=======
                     status = LDM7_OK;
                 }
             } // `mldmSrvr` set
@@ -900,7 +854,6 @@
         if (status)
             inAddrPool_delete(fmtpClntAddrPool);
     } // `inAddrPool` set
->>>>>>> bc972e47
     return status;
 }
 
@@ -922,12 +875,7 @@
         else {
             mldmSrvr_free(mldmCmdSrvr);
             auth_delete(authorizer);
-<<<<<<< HEAD
-            inAddrPool_delete(inAddrPool);
-            lcf_free();
-=======
             inAddrPool_delete(fmtpClntAddrPool);
->>>>>>> bc972e47
         }
     }
 }
@@ -961,7 +909,7 @@
      * Sets `inAddrPool, `authorizer`, `mldmSrvr`, `mldmSrvrThread`, and
      * `mldmSrvrPort`.
      */
-    status = startAuthorization(fmtpSubnet, info->feed);
+    status = startAuthorization(fmtpSubnet);
     if (status) {
         log_add("Couldn't initialize authorization of remote clients");
     }
